--- conflicted
+++ resolved
@@ -1177,20 +1177,14 @@
     protected boolean deleteRecursively(File file) {
         boolean ok = true;
 
-<<<<<<< HEAD
-=======
         long size = -1;
 
->>>>>>> 36f65e83
         if (file.isDirectory()) {
             for (File f : file.listFiles())
                 ok = deleteRecursively(f) & ok;
         }
-<<<<<<< HEAD
-=======
         else
             size = file.length();
->>>>>>> 36f65e83
 
         if (!file.delete()) {
             info("Failed to delete: " + file);
@@ -1199,12 +1193,8 @@
         }
 
         if (ok)
-<<<<<<< HEAD
-            info("Deleted OK: " + file.getAbsolutePath());
-=======
             info("Deleted OK: " + file.getAbsolutePath() +
                 (size >=0 ? "(" + GridTestUtils.readableSize(size, false) + ")" : ""));
->>>>>>> 36f65e83
 
         return ok;
     }
