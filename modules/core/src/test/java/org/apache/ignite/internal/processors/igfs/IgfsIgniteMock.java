/*
 * Licensed to the Apache Software Foundation (ASF) under one or more
 * contributor license agreements.  See the NOTICE file distributed with
 * this work for additional information regarding copyright ownership.
 * The ASF licenses this file to You under the Apache License, Version 2.0
 * (the "License"); you may not use this file except in compliance with
 * the License.  You may obtain a copy of the License at
 *
 *      http://www.apache.org/licenses/LICENSE-2.0
 *
 * Unless required by applicable law or agreed to in writing, software
 * distributed under the License is distributed on an "AS IS" BASIS,
 * WITHOUT WARRANTIES OR CONDITIONS OF ANY KIND, either express or implied.
 * See the License for the specific language governing permissions and
 * limitations under the License.
 */

package org.apache.ignite.internal.processors.igfs;

import org.apache.ignite.IgniteAtomicLong;
import org.apache.ignite.IgniteAtomicReference;
import org.apache.ignite.IgniteAtomicSequence;
import org.apache.ignite.IgniteAtomicStamped;
import org.apache.ignite.IgniteBinary;
import org.apache.ignite.IgniteCache;
import org.apache.ignite.IgniteCompute;
import org.apache.ignite.IgniteCountDownLatch;
import org.apache.ignite.IgniteDataStreamer;
import org.apache.ignite.IgniteEvents;
import org.apache.ignite.IgniteException;
import org.apache.ignite.IgniteFileSystem;
import org.apache.ignite.IgniteLock;
import org.apache.ignite.IgniteLogger;
import org.apache.ignite.IgniteMessaging;
import org.apache.ignite.IgniteQueue;
import org.apache.ignite.IgniteScheduler;
import org.apache.ignite.IgniteSemaphore;
import org.apache.ignite.IgniteServices;
import org.apache.ignite.IgniteSet;
import org.apache.ignite.IgniteTransactions;
import org.apache.ignite.cache.affinity.Affinity;
import org.apache.ignite.cluster.ClusterGroup;
import org.apache.ignite.cluster.ClusterNode;
import org.apache.ignite.configuration.CacheConfiguration;
import org.apache.ignite.configuration.CollectionConfiguration;
import org.apache.ignite.configuration.IgniteConfiguration;
import org.apache.ignite.configuration.NearCacheConfiguration;
import org.apache.ignite.internal.GridKernalContext;
import org.apache.ignite.internal.IgniteEx;
import org.apache.ignite.internal.cluster.IgniteClusterEx;
import org.apache.ignite.internal.processors.cache.GridCacheUtilityKey;
import org.apache.ignite.internal.processors.cache.IgniteInternalCache;
import org.apache.ignite.internal.processors.hadoop.Hadoop;
import org.apache.ignite.internal.util.typedef.F;
import org.apache.ignite.lang.IgnitePredicate;
import org.apache.ignite.lang.IgniteProductVersion;
import org.apache.ignite.plugin.IgnitePlugin;
import org.apache.ignite.plugin.PluginNotFoundException;
import org.jetbrains.annotations.Nullable;

import java.util.Collection;
import java.util.Collections;
import java.util.concurrent.ExecutorService;

/**
 * Mocked Ignite implementation for IGFS tests.
 */
public class IgfsIgniteMock implements IgniteEx {
    /** Name. */
    private final String name;

    /** IGFS. */
    private final IgniteFileSystem igfs;

    /**
     * Constructor.
     *
     * @param igfs IGFS instance.
     */
    public IgfsIgniteMock(@Nullable String name, IgniteFileSystem igfs) {
        this.name = name;
        this.igfs = igfs;
    }

    /** {@inheritDoc} */
    @Override public <K extends GridCacheUtilityKey, V> IgniteInternalCache<K, V> utilityCache() {
        throwUnsupported();

        return null;
    }

    /** {@inheritDoc} */
    @Nullable @Override public <K, V> IgniteInternalCache<K, V> cachex(@Nullable String name) {
        throwUnsupported();

        return null;
    }

    /** {@inheritDoc} */
    @Nullable @Override public <K, V> IgniteInternalCache<K, V> cachex() {
        throwUnsupported();

        return null;
    }

    /** {@inheritDoc} */
    @SuppressWarnings("unchecked")
    @Override public Collection<IgniteInternalCache<?, ?>> cachesx(
        @Nullable IgnitePredicate<? super IgniteInternalCache<?, ?>>... p) {
        throwUnsupported();

        return null;
    }

    /** {@inheritDoc} */
    @Override public boolean eventUserRecordable(int type) {
        throwUnsupported();

        return false;
    }

    /** {@inheritDoc} */
    @Override public boolean allEventsUserRecordable(int[] types) {
        throwUnsupported();

        return false;
    }

    /** {@inheritDoc} */
    @Override public boolean isJmxRemoteEnabled() {
        throwUnsupported();

        return false;
    }

    /** {@inheritDoc} */
    @Override public boolean isRestartEnabled() {
        throwUnsupported();

        return false;
    }

    /** {@inheritDoc} */
    @Nullable @Override public IgniteFileSystem igfsx(@Nullable String name) {
        return F.eq(name, igfs.name()) ? igfs : null;
    }

    /** {@inheritDoc} */
    @Override public Hadoop hadoop() {
        throwUnsupported();

        return null;
    }

    /** {@inheritDoc} */
    @Override public IgniteClusterEx cluster() {
        throwUnsupported();

        return null;
    }

    /** {@inheritDoc} */
    @Nullable @Override public String latestVersion() {
        throwUnsupported();

        return null;
    }

    /** {@inheritDoc} */
    @Override public ClusterNode localNode() {
        throwUnsupported();

        return null;
    }

    /** {@inheritDoc} */
    @Override public GridKernalContext context() {
        throwUnsupported();

        return null;
    }

    /** {@inheritDoc} */
    @Override public String name() {
        return name;
    }

    /** {@inheritDoc} */
    @Override public IgniteLogger log() {
        throwUnsupported();

        return null;
    }

    /** {@inheritDoc} */
    @Override public IgniteConfiguration configuration() {
        throwUnsupported();

        return null;
    }

    /** {@inheritDoc} */
    @Override public IgniteCompute compute() {
        throwUnsupported();

        return null;
    }

    /** {@inheritDoc} */
    @Override public IgniteCompute compute(ClusterGroup grp) {
        throwUnsupported();

        return null;
    }

    /** {@inheritDoc} */
    @Override public IgniteMessaging message() {
        throwUnsupported();

        return null;
    }

    /** {@inheritDoc} */
    @Override public IgniteMessaging message(ClusterGroup grp) {
        throwUnsupported();

        return null;
    }

    /** {@inheritDoc} */
    @Override public IgniteEvents events() {
        throwUnsupported();

        return null;
    }

    /** {@inheritDoc} */
    @Override public IgniteEvents events(ClusterGroup grp) {
        throwUnsupported();

        return null;
    }

    /** {@inheritDoc} */
    @Override public IgniteServices services() {
        throwUnsupported();

        return null;
    }

    /** {@inheritDoc} */
    @Override public IgniteServices services(ClusterGroup grp) {
        throwUnsupported();

        return null;
    }

    /** {@inheritDoc} */
    @Override public ExecutorService executorService() {
        throwUnsupported();

        return null;
    }

    /** {@inheritDoc} */
    @Override public ExecutorService executorService(ClusterGroup grp) {
        throwUnsupported();

        return null;
    }

    /** {@inheritDoc} */
    @Override public IgniteProductVersion version() {
        throwUnsupported();

        return null;
    }

    /** {@inheritDoc} */
    @Override public IgniteScheduler scheduler() {
        throwUnsupported();

        return null;
    }

    /** {@inheritDoc} */
    @Override public <K, V> IgniteCache<K, V> createCache(CacheConfiguration<K, V> cacheCfg) {
        throwUnsupported();

        return null;
    }

    /** {@inheritDoc} */
    @Override public <K, V> IgniteCache<K, V> createCache(String cacheName) {
        throwUnsupported();

        return null;
    }

    /** {@inheritDoc} */
    @Override public <K, V> IgniteCache<K, V> getOrCreateCache(CacheConfiguration<K, V> cacheCfg) {
        throwUnsupported();

        return null;
    }

    /** {@inheritDoc} */
    @Override public <K, V> IgniteCache<K, V> getOrCreateCache(String cacheName) {
        throwUnsupported();

        return null;
    }

    /** {@inheritDoc} */
    @Override public <K, V> void addCacheConfiguration(CacheConfiguration<K, V> cacheCfg) {
        throwUnsupported();
    }

    /** {@inheritDoc} */
    @Override public <K, V> IgniteCache<K, V> createCache(CacheConfiguration<K, V> cacheCfg,
        NearCacheConfiguration<K, V> nearCfg) {
        throwUnsupported();

        return null;
    }

    /** {@inheritDoc} */
    @Override public <K, V> IgniteCache<K, V> getOrCreateCache(CacheConfiguration<K, V> cacheCfg,
        NearCacheConfiguration<K, V> nearCfg) {
        throwUnsupported();

        return null;
    }

    /** {@inheritDoc} */
    @Override public <K, V> IgniteCache<K, V> createNearCache(@Nullable String cacheName,
        NearCacheConfiguration<K, V> nearCfg) {
        throwUnsupported();

        return null;
    }

    /** {@inheritDoc} */
    @Override public <K, V> IgniteCache<K, V> getOrCreateNearCache(@Nullable String cacheName,
        NearCacheConfiguration<K, V> nearCfg) {
        throwUnsupported();

        return null;
    }

    /** {@inheritDoc} */
    @Override public void destroyCache(String cacheName) {
        throwUnsupported();
    }

    /** {@inheritDoc} */
    @Override public <K, V> IgniteCache<K, V> cache(@Nullable String name) {
        throwUnsupported();

        return null;
    }

    /** {@inheritDoc} */
    @Override public Collection<String> cacheNames() {
        throwUnsupported();

        return null;
    }

    /** {@inheritDoc} */
    @Override public IgniteTransactions transactions() {
        throwUnsupported();

        return null;
    }

    /** {@inheritDoc} */
    @Override public <K, V> IgniteDataStreamer<K, V> dataStreamer(@Nullable String cacheName) {
        throwUnsupported();

        return null;
    }

    /** {@inheritDoc} */
    @Override public IgniteFileSystem fileSystem(String name) {
        IgniteFileSystem res = igfsx(name);

        if (res == null)
            throw new IllegalArgumentException("IGFS is not configured: " + name);

        return res;
    }

    /** {@inheritDoc} */
    @Override public Collection<IgniteFileSystem> fileSystems() {
        return Collections.singleton(igfs);
    }

    /** {@inheritDoc} */
    @Override public IgniteAtomicSequence atomicSequence(String name, long initVal, boolean create)
        throws IgniteException {
        throwUnsupported();

        return null;
    }

    /** {@inheritDoc} */
    @Override public IgniteAtomicLong atomicLong(String name, long initVal, boolean create) throws IgniteException {
        throwUnsupported();

        return null;
    }

    /** {@inheritDoc} */
    @Override public <T> IgniteAtomicReference<T> atomicReference(String name, @Nullable T initVal, boolean create)
        throws IgniteException {
        throwUnsupported();

        return null;
    }

    /** {@inheritDoc} */
    @Override public <T, S> IgniteAtomicStamped<T, S> atomicStamped(String name, @Nullable T initVal,
        @Nullable S initStamp, boolean create) throws IgniteException {
        throwUnsupported();

        return null;
    }

    /** {@inheritDoc} */
    @Override public IgniteCountDownLatch countDownLatch(String name, int cnt, boolean autoDel, boolean create)
        throws IgniteException {
        throwUnsupported();

        return null;
    }

    /** {@inheritDoc} */
    @Override public IgniteSemaphore semaphore(String name, int cnt, boolean failoverSafe, boolean create)
        throws IgniteException {
        throwUnsupported();

        return null;
    }

    /** {@inheritDoc} */
    @Override public IgniteLock reentrantLock(String name, boolean failoverSafe, boolean fair, boolean create)
        throws IgniteException {
        throwUnsupported();

        return null;
    }

    /** {@inheritDoc} */
    @Override public <T> IgniteQueue<T> queue(String name, int cap, @Nullable CollectionConfiguration cfg)
        throws IgniteException {
        throwUnsupported();

        return null;
    }

    /** {@inheritDoc} */
    @Override public <T> IgniteSet<T> set(String name, @Nullable CollectionConfiguration cfg) throws IgniteException {
        throwUnsupported();

        return null;
    }

    /** {@inheritDoc} */
    @Override public <T extends IgnitePlugin> T plugin(String name) throws PluginNotFoundException {
        throwUnsupported();

        return null;
    }

    /** {@inheritDoc} */
    @Override public IgniteBinary binary() {
        throwUnsupported();

        return null;
    }

    /** {@inheritDoc} */
    @Override public void close() throws IgniteException {
        throwUnsupported();
    }

    /** {@inheritDoc} */
    @Override public <K> Affinity<K> affinity(String cacheName) {
        throwUnsupported();

        return null;
    }

<<<<<<< HEAD
=======
    /** {@inheritDoc} */
    @Override public boolean active() {
        throwUnsupported();

        return true;
    }

    /** {@inheritDoc} */
    @Override public void active(boolean active) {
        throwUnsupported();
    }

    /** {@inheritDoc} */
    @Nullable @Override public BackupFuture makeBackupAsync(Collection<String> cacheNames) {
        throwUnsupported();

        return null;
    }

>>>>>>> 9cfc1dd1
    /**
     * Throw {@link UnsupportedOperationException}.
     */
    private static void throwUnsupported() {
        throw new UnsupportedOperationException("Should not be called!");
    }
}<|MERGE_RESOLUTION|>--- conflicted
+++ resolved
@@ -492,8 +492,6 @@
         return null;
     }
 
-<<<<<<< HEAD
-=======
     /** {@inheritDoc} */
     @Override public boolean active() {
         throwUnsupported();
@@ -506,14 +504,6 @@
         throwUnsupported();
     }
 
-    /** {@inheritDoc} */
-    @Nullable @Override public BackupFuture makeBackupAsync(Collection<String> cacheNames) {
-        throwUnsupported();
-
-        return null;
-    }
-
->>>>>>> 9cfc1dd1
     /**
      * Throw {@link UnsupportedOperationException}.
      */
