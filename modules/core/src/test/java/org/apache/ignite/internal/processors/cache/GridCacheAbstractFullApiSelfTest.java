/*
 * Licensed to the Apache Software Foundation (ASF) under one or more
 * contributor license agreements.  See the NOTICE file distributed with
 * this work for additional information regarding copyright ownership.
 * The ASF licenses this file to You under the Apache License, Version 2.0
 * (the "License"); you may not use this file except in compliance with
 * the License.  You may obtain a copy of the License at
 *
 *      http://www.apache.org/licenses/LICENSE-2.0
 *
 * Unless required by applicable law or agreed to in writing, software
 * distributed under the License is distributed on an "AS IS" BASIS,
 * WITHOUT WARRANTIES OR CONDITIONS OF ANY KIND, either express or implied.
 * See the License for the specific language governing permissions and
 * limitations under the License.
 */

package org.apache.ignite.internal.processors.cache;

import com.google.common.collect.*;
import junit.framework.*;
import org.apache.ignite.*;
import org.apache.ignite.cache.*;
import org.apache.ignite.cache.affinity.*;
import org.apache.ignite.cluster.*;
import org.apache.ignite.configuration.*;
import org.apache.ignite.events.*;
import org.apache.ignite.internal.*;
import org.apache.ignite.internal.processors.cache.query.*;
import org.apache.ignite.internal.util.lang.*;
import org.apache.ignite.internal.util.typedef.*;
import org.apache.ignite.internal.util.typedef.internal.*;
import org.apache.ignite.lang.*;
import org.apache.ignite.spi.swapspace.inmemory.*;
import org.apache.ignite.testframework.*;
import org.apache.ignite.transactions.*;
import org.jetbrains.annotations.*;

import javax.cache.*;
import javax.cache.expiry.*;
import javax.cache.processor.*;
import java.util.*;
import java.util.concurrent.*;
import java.util.concurrent.atomic.*;
import java.util.concurrent.locks.*;

import static java.util.concurrent.TimeUnit.*;
import static org.apache.ignite.cache.CacheMode.*;
import static org.apache.ignite.events.EventType.*;
import static org.apache.ignite.internal.processors.cache.GridCachePeekMode.*;
import static org.apache.ignite.testframework.GridTestUtils.*;
import static org.apache.ignite.transactions.IgniteTxConcurrency.*;
import static org.apache.ignite.transactions.IgniteTxIsolation.*;
import static org.apache.ignite.transactions.IgniteTxState.*;

/**
 * Full API cache test.
 */
public abstract class GridCacheAbstractFullApiSelfTest extends GridCacheAbstractSelfTest {
    /** Increment processor for invoke operations. */
    public static final EntryProcessor<String, Integer, String> INCR_PROCESSOR = new EntryProcessor<String, Integer, String>() {
        @Override public String process(MutableEntry<String, Integer> e, Object... args) {
            assertNotNull(e.getKey());

            Integer old = e.getValue();

            e.setValue(old == null ? 1 : old + 1);

            return String.valueOf(old);
        }
    };

    /** Increment processor for invoke operations. */
    public static final EntryProcessor<String, Integer, String> RMV_PROCESSOR = new EntryProcessor<String, Integer, String>() {
        @Override public String process(MutableEntry<String, Integer> e, Object... args) {
            assertNotNull(e.getKey());

            Integer old = e.getValue();

            e.remove();

            return String.valueOf(old);
        }
    };

    /** Dflt grid. */
    protected Ignite dfltIgnite;

    /** {@inheritDoc} */
    @Override protected int gridCount() {
        return 1;
    }

    /** {@inheritDoc} */
    @Override protected boolean swapEnabled() {
        return true;
    }

    /**
     * @return {@code True} if values should be stored off-heap.
     */
    protected boolean offHeapValues() {
        return false;
    }

    /** {@inheritDoc} */
    @Override protected IgniteConfiguration getConfiguration(String gridName) throws Exception {
        IgniteConfiguration cfg = super.getConfiguration(gridName);

        if (offHeapValues())
            cfg.setSwapSpaceSpi(new GridTestSwapSpaceSpi());

        return cfg;
    }

    /** {@inheritDoc} */
    @Override protected CacheConfiguration cacheConfiguration(String gridName) throws Exception {
        CacheConfiguration ccfg = super.cacheConfiguration(gridName);

        if (offHeapValues()) {
            ccfg.setQueryIndexEnabled(false);
            ccfg.setMemoryMode(CacheMemoryMode.OFFHEAP_VALUES);
            ccfg.setOffHeapMaxMemory(0);
        }

        return ccfg;
    }

    /** {@inheritDoc} */
    @Override protected void beforeTestsStarted() throws Exception {
        super.beforeTestsStarted();

        for (int i = 0; i < gridCount(); i++)
            info("Grid " + i + ": " + grid(i).localNode().id());
    }

    /** {@inheritDoc} */
    @Override protected void beforeTest() throws Exception {
        IgniteCache<String, Integer> cache = jcache();

        assertEquals(0, cache.localSize());
        assertEquals(0, cache.size());

        super.beforeTest();

        assertEquals(0, cache.localSize());
        assertEquals(0, cache.size());

        dfltIgnite = grid(0);
    }

    /** {@inheritDoc} */
    @Override protected void afterTest() throws Exception {
        super.afterTest();

        IgniteCache<String, Integer> cache = jcache();

        assertEquals(0, cache.localSize());
        assertEquals(0, cache.size());

        dfltIgnite = null;
    }

    /**
     * @throws Exception In case of error.
     */
    public void testSize() throws Exception {
        assert jcache().localSize() == 0;

        int size = 10;

        Map<String, Integer> map = new HashMap<>();

        for (int i = 0; i < size; i++)
            map.put("key" + i, i);

        // Put in primary nodes to avoid near readers which will prevent entry from being cleared.
        Map<ClusterNode, Collection<String>> mapped = grid(0).mapKeysToNodes(null, map.keySet());

        for (int i = 0; i < gridCount(); i++) {
            Collection<String> keys = mapped.get(grid(i).localNode());

            if (!F.isEmpty(keys)) {
                for (String key : keys)
                    jcache(i).put(key, map.get(key));
            }
        }

        map.remove("key0");

        mapped = grid(0).mapKeysToNodes(null, map.keySet());

        for (int i = 0; i < gridCount(); i++) {
            // Will actually delete entry from map.
            CU.invalidate(cache(i), "key0");

            assertNull("Failed check for grid: " + i, jcache(i).localPeek("key0", CachePeekMode.ONHEAP));

            Collection<String> keysCol = mapped.get(grid(i).localNode());

            assert jcache(i).localSize() != 0 || F.isEmpty(keysCol);
        }

        for (int i = 0; i < gridCount(); i++) {
            GridCacheContext<String, Integer> ctx = context(i);

            int sum = 0;

            for (String key : map.keySet())
                if (ctx.affinity().localNode(key, ctx.discovery().topologyVersion()))
                    sum++;

            assertEquals("Incorrect key size on cache #" + i, sum, jcache(i).localSize());
        }

        for (int i = 0; i < gridCount(); i++) {
            Collection<String> keysCol = mapped.get(grid(i).localNode());

            assertEquals("Failed check for grid: " + i, !F.isEmpty(keysCol) ? keysCol.size() : 0,
                cache(i).primarySize());
        }

        int globalPrimarySize = map.size();

        for (int i = 0; i < gridCount(); i++)
            assertEquals(globalPrimarySize, cache(i).globalPrimarySize());

        int times = 1;

        if (cacheMode() == REPLICATED)
            times = gridCount();
        else if (cacheMode() == PARTITIONED)
            times = Math.min(gridCount(), jcache().getConfiguration(CacheConfiguration.class).getBackups() + 1);

        int globalSize = globalPrimarySize * times;

        for (int i = 0; i < gridCount(); i++)
            assertEquals(globalSize, cache(i).globalSize());
    }

    /**
     * @throws Exception In case of error.
     */
    public void testContainsKey() throws Exception {
        jcache().put("testContainsKey", 1);

        checkContainsKey(true, "testContainsKey");
        checkContainsKey(false, "testContainsKeyWrongKey");
    }

    /**
     * @throws Exception If failed.
     */
    public void testRemoveInExplicitLocks() throws Exception {
        if (lockingEnabled()) {
            IgniteCache<String, Integer> cache = jcache();

            cache.put("a", 1);

            Lock lock = cache.lockAll(ImmutableSet.of("a", "b", "c", "d"));

            lock.lock();

            try {
                cache.remove("a");

                // Make sure single-key operation did not remove lock.
                cache.putAll(F.asMap("b", 2, "c", 3, "d", 4));
            }
            finally {
                lock.unlock();
            }
        }
    }

    /**
     * @throws IgniteCheckedException If failed.
     */
    public void testAtomicOps() throws IgniteCheckedException {
        IgniteCache<String, Integer> c = jcache();

        final int cnt = 10;

        for (int i = 0; i < cnt; i++)
            assertNull(c.getAndPutIfAbsent("k" + i, i));

        for (int i = 0; i < cnt; i++) {
            boolean wrong = i % 2 == 0;

            String key = "k" + i;

            boolean res = c.replace(key, wrong ? i + 1 : i, -1);

            assertEquals(wrong, !res);
        }

        for (int i = 0; i < cnt; i++) {
            boolean success = i % 2 != 0;

            String key = "k" + i;

            boolean res = c.remove(key, -1);

            assertTrue(success == res);
        }
    }

    /**
     * @throws Exception In case of error.
     */
    public void testGet() throws Exception {
        IgniteCache<String, Integer> cache = jcache();

        cache.put("key1", 1);
        cache.put("key2", 2);

        assert cache.get("key1") == 1;
        assert cache.get("key2") == 2;
        assert cache.get("wrongKey") == null;
    }

    /**
     * @throws Exception In case of error.
     */
    public void testGetAsync() throws Exception {
        IgniteCache<String, Integer> cache = jcache();

        cache.put("key1", 1);
        cache.put("key2", 2);

        IgniteCache<String, Integer> cacheAsync = cache.withAsync();

        cacheAsync.get("key1");

        IgniteFuture<Integer> fut1 = cacheAsync.future();

        cacheAsync.get("key2");

        IgniteFuture<Integer> fut2 = cacheAsync.future();

        cacheAsync.get("wrongKey");

        IgniteFuture<Integer> fut3 = cacheAsync.future();

        assert fut1.get() == 1;
        assert fut2.get() == 2;
        assert fut3.get() == null;
    }

    /**
     * @throws Exception In case of error.
     */
    public void testGetAll() throws Exception {
        IgniteTx tx = txEnabled() ? transactions().txStart() : null;

        final IgniteCache<String, Integer> cache = jcache();

        cache.put("key1", 1);
        cache.put("key2", 2);

        if (tx != null)
            tx.commit();

        GridTestUtils.assertThrows(log, new Callable<Void>() {
            @Override public Void call() throws Exception {
                cache.getAll(null).isEmpty();

                return null;
            }
        }, NullPointerException.class, null);

        assert cache.getAll(Collections.<String>emptySet()).isEmpty();

        Map<String, Integer> map1 = cache.getAll(ImmutableSet.of("key1", "key2", "key9999"));

        info("Retrieved map1: " + map1);

        assert 2 == map1.size() : "Invalid map: " + map1;

        assertEquals(1, (int)map1.get("key1"));
        assertEquals(2, (int)map1.get("key2"));
        assertNull(map1.get("key9999"));

        Map<String, Integer> map2 = cache.getAll(ImmutableSet.of("key1", "key2", "key9999"));

        info("Retrieved map2: " + map2);

        assert 2 == map2.size() : "Invalid map: " + map2;

        assertEquals(1, (int)map2.get("key1"));
        assertEquals(2, (int)map2.get("key2"));
        assertNull(map2.get("key9999"));

        // Now do the same checks but within transaction.
        if (txEnabled()) {
            tx = transactions().txStart();

            assert cache.getAll(Collections.<String>emptySet()).isEmpty();

            map1 = cache.getAll(ImmutableSet.of("key1", "key2", "key9999"));

            info("Retrieved map1: " + map1);

            assert 2 == map1.size() : "Invalid map: " + map1;

            assertEquals(1, (int)map1.get("key1"));
            assertEquals(2, (int)map1.get("key2"));
            assertNull(map1.get("key9999"));

            map2 = cache.getAll(ImmutableSet.of("key1", "key2", "key9999"));

            info("Retrieved map2: " + map2);

            assert 2 == map2.size() : "Invalid map: " + map2;

            assertEquals(1, (int)map2.get("key1"));
            assertEquals(2, (int)map2.get("key2"));
            assertNull(map2.get("key9999"));

            tx.commit();
        }
    }

    /**
     * @throws Exception In case of error.
     */
    public void testGetAllWithNulls() throws Exception {
        final IgniteCache<String, Integer> cache = jcache();

        final Set<String> c = new HashSet<>();

        c.add("key1");
        c.add(null);

        GridTestUtils.assertThrows(log, new Callable<Void>() {
            @Override public Void call() throws Exception {
                cache.getAll(c);

                return null;
            }
        }, NullPointerException.class, null);
    }

    /**
     * @throws Exception If failed.
     */
    public void testGetTxNonExistingKey() throws Exception {
        if (txEnabled()) {
            try (IgniteTx ignored = transactions().txStart()) {
                assert jcache().get("key999123") == null;
            }
        }
    }

    /**
     * @throws Exception In case of error.
     */
    public void testGetAllAsync() throws Exception {
        final IgniteCache<String, Integer> cache = jcache();

        final IgniteCache<String, Integer> cacheAsync = cache.withAsync();

        cache.put("key1", 1);
        cache.put("key2", 2);

        GridTestUtils.assertThrows(log, new Callable<Void>() {
            @Override public Void call() throws Exception {
                cacheAsync.getAll(null);

                return null;
            }
        }, NullPointerException.class, null);

        cacheAsync.getAll(Collections.<String>emptySet());
        IgniteFuture<Map<String, Integer>> fut2 = cacheAsync.future();

        cacheAsync.getAll(ImmutableSet.of("key1", "key2"));
        IgniteFuture<Map<String, Integer>> fut3 = cacheAsync.future();

        assert fut2.get().isEmpty();
        assert fut3.get().size() == 2 : "Invalid map: " + fut3.get();
        assert fut3.get().get("key1") == 1;
        assert fut3.get().get("key2") == 2;
    }

    /**
     * @throws Exception In case of error.
     */
    public void testPut() throws Exception {
        IgniteCache<String, Integer> cache = jcache();

        assert cache.getAndPut("key1", 1) == null;
        assert cache.getAndPut("key2", 2) == null;

        // Check inside transaction.
        assert cache.get("key1") == 1;
        assert cache.get("key2") == 2;

        // Put again to check returned values.
        assert cache.getAndPut("key1", 1) == 1;
        assert cache.getAndPut("key2", 2) == 2;

        checkContainsKey(true, "key1");
        checkContainsKey(true, "key2");

        assert cache.get("key1") != null;
        assert cache.get("key2") != null;
        assert cache.get("wrong") == null;

        // Check outside transaction.
        checkContainsKey(true, "key1");
        checkContainsKey(true, "key2");

        assert cache.get("key1") == 1;
        assert cache.get("key2") == 2;
        assert cache.get("wrong") == null;

        assertEquals((Integer)1, cache.getAndPut("key1", 10));
        assertEquals((Integer)2, cache.getAndPut("key2", 11));
    }

    /**
     * @throws Exception In case of error.
     */
    public void testPutTx() throws Exception {
        if (txEnabled()) {
            IgniteTx tx = transactions().txStart();

            IgniteCache<String, Integer> cache = jcache();

            assert cache.getAndPut("key1", 1) == null;
            assert cache.getAndPut("key2", 2) == null;

            // Check inside transaction.
            assert cache.get("key1") == 1;
            assert cache.get("key2") == 2;

            // Put again to check returned values.
            assert cache.getAndPut("key1", 1) == 1;
            assert cache.getAndPut("key2", 2) == 2;

            checkContainsKey(true, "key1");
            checkContainsKey(true, "key2");

            assert cache.get("key1") != null;
            assert cache.get("key2") != null;
            assert cache.get("wrong") == null;

            tx.commit();

            // Check outside transaction.
            checkContainsKey(true, "key1");
            checkContainsKey(true, "key2");

            assert cache.get("key1") == 1;
            assert cache.get("key2") == 2;
            assert cache.get("wrong") == null;

            assertEquals((Integer)1, cache.getAndPut("key1", 10));
            assertEquals((Integer)2, cache.getAndPut("key2", 11));
        }
    }

    /**
     * @throws Exception If failed.
     */
    public void testTransformOptimisticReadCommitted() throws Exception {
        checkTransform(OPTIMISTIC, READ_COMMITTED);
    }

    /**
     * @throws Exception If failed.
     */
    public void testTransformOptimisticRepeatableRead() throws Exception {
        checkTransform(OPTIMISTIC, REPEATABLE_READ);
    }

    /**
     * @throws Exception If failed.
     */
    public void testTransformPessimisticReadCommitted() throws Exception {
        checkTransform(PESSIMISTIC, READ_COMMITTED);
    }

    /**
     * @throws Exception If failed.
     */
    public void testTransformPessimisticRepeatableRead() throws Exception {
        checkTransform(PESSIMISTIC, REPEATABLE_READ);
    }

    /**
     * @param concurrency Concurrency.
     * @param isolation Isolation.
     * @throws Exception If failed.
     */
    private void checkTransform(IgniteTxConcurrency concurrency, IgniteTxIsolation isolation) throws Exception {
        IgniteCache<String, Integer> cache = jcache();

        cache.put("key2", 1);
        cache.put("key3", 3);

        IgniteTx tx = txEnabled() ? ignite(0).transactions().txStart(concurrency, isolation) : null;

        try {
            assertEquals("null", cache.invoke("key1", INCR_PROCESSOR));
            assertEquals("1", cache.invoke("key2", INCR_PROCESSOR));
            assertEquals("3", cache.invoke("key3", RMV_PROCESSOR));

            if (tx != null)
                tx.commit();
        }
        catch (Exception e) {
            e.printStackTrace();

            throw e;
        }
        finally {
            if (tx != null)
                tx.close();
        }

        assertEquals((Integer)1, cache.get("key1"));
        assertEquals((Integer)2, cache.get("key2"));
        assertNull(cache.get("key3"));

        for (int i = 0; i < gridCount(); i++)
            assertNull("Failed for cache: " + i, jcache(i).localPeek("key3", CachePeekMode.ONHEAP));

        cache.remove("key1");
        cache.put("key2", 1);
        cache.put("key3", 3);

        assertEquals("null", cache.invoke("key1", INCR_PROCESSOR));
        assertEquals("1", cache.invoke("key2", INCR_PROCESSOR));
        assertEquals("3", cache.invoke("key3", RMV_PROCESSOR));

        assertEquals((Integer)1, cache.get("key1"));
        assertEquals((Integer)2, cache.get("key2"));
        assertNull(cache.get("key3"));

        for (int i = 0; i < gridCount(); i++)
            assertNull(jcache(i).localPeek("key3", CachePeekMode.ONHEAP));
    }

    /**
     * @throws Exception If failed.
     */
    public void testTransformAllOptimisticReadCommitted() throws Exception {
        checkTransformAll(OPTIMISTIC, READ_COMMITTED);
    }

    /**
     * @throws Exception If failed.
     */
    public void testTransformAllOptimisticRepeatableRead() throws Exception {
        checkTransformAll(OPTIMISTIC, REPEATABLE_READ);
    }

    /**
     * @throws Exception If failed.
     */
    public void testTransformAllPessimisticReadCommitted() throws Exception {
        checkTransformAll(PESSIMISTIC, READ_COMMITTED);
    }

    /**
     * @throws Exception If failed.
     */
    public void testTransformAllPessimisticRepeatableRead() throws Exception {
        checkTransformAll(PESSIMISTIC, REPEATABLE_READ);
    }

    /**
     * @param concurrency Transaction concurrency.
     * @param isolation Transaction isolation.
     * @throws Exception If failed.
     */
    private void checkTransformAll(IgniteTxConcurrency concurrency, IgniteTxIsolation isolation)
        throws Exception {
        final IgniteCache<String, Integer> cache = jcache();

        cache.put("key2", 1);
        cache.put("key3", 3);

        if (txEnabled()) {
            Map<String, EntryProcessorResult<String>> res;

            try (IgniteTx tx = ignite(0).transactions().txStart(concurrency, isolation)) {
                res = cache.invokeAll(F.asSet("key1", "key2", "key3"), INCR_PROCESSOR);

                tx.commit();
            }

            assertEquals((Integer)1, cache.get("key1"));
            assertEquals((Integer)2, cache.get("key2"));
            assertEquals((Integer)4, cache.get("key3"));

            assertEquals("null", res.get("key1").get());
            assertEquals("1", res.get("key2").get());
            assertEquals("3", res.get("key3").get());

            assertEquals(3, res.size());

            cache.remove("key1");
            cache.put("key2", 1);
            cache.put("key3", 3);
        }

        Map<String, EntryProcessorResult<String>> res = cache.invokeAll(F.asSet("key1", "key2", "key3"), RMV_PROCESSOR);

        for (int i = 0; i < gridCount(); i++) {
            assertNull(jcache(i).localPeek("key1", CachePeekMode.ONHEAP));
            assertNull(jcache(i).localPeek("key2", CachePeekMode.ONHEAP));
            assertNull(jcache(i).localPeek("key3", CachePeekMode.ONHEAP));
        }

        assertEquals("null", res.get("key1").get());
        assertEquals("1", res.get("key2").get());
        assertEquals("3", res.get("key3").get());

        assertEquals(3, res.size());

        cache.remove("key1");
        cache.put("key2", 1);
        cache.put("key3", 3);

        res = cache.invokeAll(F.asSet("key1", "key2", "key3"), INCR_PROCESSOR);

        assertEquals((Integer)1, cache.get("key1"));
        assertEquals((Integer)2, cache.get("key2"));
        assertEquals((Integer)4, cache.get("key3"));

        assertEquals("null", res.get("key1").get());
        assertEquals("1", res.get("key2").get());
        assertEquals("3", res.get("key3").get());

        assertEquals(3, res.size());

        cache.remove("key1");
        cache.put("key2", 1);
        cache.put("key3", 3);

        res = cache.invokeAll(F.asMap("key1", INCR_PROCESSOR, "key2", INCR_PROCESSOR, "key3", INCR_PROCESSOR));

        assertEquals((Integer)1, cache.get("key1"));
        assertEquals((Integer)2, cache.get("key2"));
        assertEquals((Integer)4, cache.get("key3"));

        assertEquals("null", res.get("key1").get());
        assertEquals("1", res.get("key2").get());
        assertEquals("3", res.get("key3").get());

        assertEquals(3, res.size());
    }

    /**
     * @throws Exception If failed.
     */
    public void testTransformAllWithNulls() throws Exception {
        final IgniteCache<String, Integer> cache = jcache();

        GridTestUtils.assertThrows(log, new Callable<Void>() {
            @Override public Void call() throws Exception {
                cache.invokeAll((Set<String>)null, INCR_PROCESSOR);

                return null;
            }
        }, NullPointerException.class, null);

        GridTestUtils.assertThrows(log, new Callable<Void>() {
            @Override public Void call() throws Exception {
                cache.invokeAll(F.asSet("key1"), null);

                return null;
            }
        }, NullPointerException.class, null);

        {
            final Set<String> keys = new LinkedHashSet<>(2);

            keys.add("key1");
            keys.add(null);

            GridTestUtils.assertThrows(log, new Callable<Void>() {
                @Override public Void call() throws Exception {
                    cache.invokeAll(keys, INCR_PROCESSOR);

                    return null;
                }
            }, NullPointerException.class, null);

            GridTestUtils.assertThrows(log, new Callable<Void>() {
                @Override public Void call() throws Exception {
                    cache.invokeAll(F.asSet("key1"), null);

                    return null;
                }
            }, NullPointerException.class, null);
        }
    }

    /**
     * @throws Exception If failed.
     */
    public void testTransformSequentialOptimisticNoStart() throws Exception {
        checkTransformSequential0(false, OPTIMISTIC);
    }

    /**
     * @throws Exception If failed.
     */
    public void testTransformSequentialPessimisticNoStart() throws Exception {
        checkTransformSequential0(false, PESSIMISTIC);
    }

    /**
     * @throws Exception If failed.
     */
    public void testTransformSequentialOptimisticWithStart() throws Exception {
        checkTransformSequential0(true, OPTIMISTIC);
    }

    /**
     * @throws Exception If failed.
     */
    public void testTransformSequentialPessimisticWithStart() throws Exception {
        checkTransformSequential0(true, PESSIMISTIC);
    }

    /**
     * @param startVal Whether to put value.
     * @param concurrency Concurrency.
     * @throws Exception If failed.
     */
    private void checkTransformSequential0(boolean startVal, IgniteTxConcurrency concurrency)
        throws Exception {
        IgniteCache<String, Integer> cache = jcache();

        IgniteTx tx = txEnabled() ? ignite(0).transactions().txStart(concurrency, READ_COMMITTED) : null;

        try {
            if (startVal)
                cache.put("key", 2);

            cache.invoke("key", INCR_PROCESSOR);
            cache.invoke("key", INCR_PROCESSOR);
            cache.invoke("key", INCR_PROCESSOR);

            if (tx != null)
                tx.commit();
        }
        finally {
            if (tx != null)
                tx.close();
        }

        Integer exp = (startVal ? 2 : 0) + 3;

        assertEquals(exp, cache.get("key"));

        for (int i = 0; i < gridCount(); i++) {
            if (ignite(i).affinity(null).isPrimaryOrBackup(grid(i).localNode(), "key"))
                assertEquals(exp, peek(jcache(i), "key"));
        }
    }

    /**
     * @throws Exception If failed.
     */
    public void testTransformAfterRemoveOptimistic() throws Exception {
        checkTransformAfterRemove(OPTIMISTIC);
    }

    /**
     * @throws Exception If failed.
     */
    public void testTransformAfterRemovePessimistic() throws Exception {
        checkTransformAfterRemove(PESSIMISTIC);
    }

    /**
     * @param concurrency Concurrency.
     * @throws Exception If failed.
     */
    private void checkTransformAfterRemove(IgniteTxConcurrency concurrency) throws Exception {
        IgniteCache<String, Integer> cache = jcache();

        cache.put("key", 4);

        IgniteTx tx = txEnabled() ? ignite(0).transactions().txStart(concurrency, READ_COMMITTED) : null;

        try {
            cache.remove("key");

            cache.invoke("key", INCR_PROCESSOR);
            cache.invoke("key", INCR_PROCESSOR);
            cache.invoke("key", INCR_PROCESSOR);

            if (tx != null)
                tx.commit();
        }
        finally {
            if (tx != null)
                tx.close();
        }

        assertEquals((Integer)3, cache.get("key"));
    }

    /**
     * @throws Exception If failed.
     */
    public void testTransformReturnValueGetOptimisticReadCommitted() throws Exception {
        checkTransformReturnValue(false, OPTIMISTIC, READ_COMMITTED);
    }

    /**
     * @throws Exception If failed.
     */
    public void testTransformReturnValueGetOptimisticRepeatableRead() throws Exception {
        checkTransformReturnValue(false, OPTIMISTIC, REPEATABLE_READ);
    }

    /**
     * @throws Exception If failed.
     */
    public void testTransformReturnValueGetPessimisticReadCommitted() throws Exception {
        checkTransformReturnValue(false, PESSIMISTIC, READ_COMMITTED);
    }

    /**
     * @throws Exception If failed.
     */
    public void testTransformReturnValueGetPessimisticRepeatableRead() throws Exception {
        checkTransformReturnValue(false, PESSIMISTIC, REPEATABLE_READ);
    }

    /**
     * @throws Exception If failed.
     */
    public void testTransformReturnValuePutInTx() throws Exception {
        checkTransformReturnValue(true, OPTIMISTIC, READ_COMMITTED);
    }

    /**
     * @param put Whether to put value.
     * @param concurrency Concurrency.
     * @param isolation Isolation.
     * @throws Exception If failed.
     */
    private void checkTransformReturnValue(boolean put,
        IgniteTxConcurrency concurrency,
        IgniteTxIsolation isolation)
        throws Exception
    {
        IgniteCache<String, Integer> cache = jcache();

        if (!put)
            cache.put("key", 1);

        IgniteTx tx = txEnabled() ? ignite(0).transactions().txStart(concurrency, isolation) : null;

        try {
            if (put)
                cache.put("key", 1);

            cache.invoke("key", INCR_PROCESSOR);

            assertEquals((Integer)2, cache.get("key"));

            if (tx != null) {
                // Second get inside tx. Make sure read value is not transformed twice.
                assertEquals((Integer)2, cache.get("key"));

                tx.commit();
            }
        }
        finally {
            if (tx != null)
                tx.close();
        }
    }

    /**
     * @throws Exception In case of error.
     */
    public void testGetAndPutAsync() throws Exception {
        IgniteCache<String, Integer> cache = jcache();

        IgniteCache<String, Integer> cacheAsync = cache.withAsync();

        cache.put("key1", 1);
        cache.put("key2", 2);

        cacheAsync.getAndPut("key1", 10);

        IgniteFuture<Integer> fut1 = cacheAsync.future();

        cacheAsync.getAndPut("key2", 11);

        IgniteFuture<Integer> fut2 = cacheAsync.future();

        assertEquals((Integer)1, fut1.get(5000));
        assertEquals((Integer)2, fut2.get(5000));

        assertEquals((Integer)10, cache.get("key1"));
        assertEquals((Integer)11, cache.get("key2"));
    }

    /**
     * @throws Exception In case of error.
     */
    public void testPutAsync0() throws Exception {
        IgniteCache<String, Integer> cacheAsync = jcache().withAsync();

        cacheAsync.getAndPut("key1", 0);

        IgniteFuture<Integer> fut1 = cacheAsync.future();

        cacheAsync.getAndPut("key2", 1);

        IgniteFuture<Integer> fut2 = cacheAsync.future();

        assert fut1.get(5000) == null;
        assert fut2.get(5000) == null;
    }

    /**
     * @throws Exception If failed.
     */
    public void testInvokeAsync() throws Exception {
        IgniteCache<String, Integer> cache = jcache();

        cache.put("key2", 1);
        cache.put("key3", 3);

        IgniteCache<String, Integer> cacheAsync = cache.withAsync();

        assertNull(cacheAsync.invoke("key1", INCR_PROCESSOR));

        IgniteFuture<?> fut0 = cacheAsync.future();

        assertNull(cacheAsync.invoke("key2", INCR_PROCESSOR));

        IgniteFuture<?> fut1 = cacheAsync.future();

        assertNull(cacheAsync.invoke("key3", RMV_PROCESSOR));

        IgniteFuture<?> fut2 = cacheAsync.future();

        fut0.get();
        fut1.get();
        fut2.get();

        assertEquals((Integer)1, cache.get("key1"));
        assertEquals((Integer)2, cache.get("key2"));
        assertNull(cache.get("key3"));

        for (int i = 0; i < gridCount(); i++)
            assertNull(jcache(i).localPeek("key3", CachePeekMode.ONHEAP));
    }

    /**
     * @throws Exception If failed.
     */
    public void testInvoke() throws Exception {
        final IgniteCache<String, Integer> cache = jcache();

        assertEquals("null", cache.invoke("k0", INCR_PROCESSOR));

        assertEquals((Integer)1, cache.get("k0"));

        assertEquals("1", cache.invoke("k0", INCR_PROCESSOR));

        assertEquals((Integer)2, cache.get("k0"));

        cache.put("k1", 1);

        assertEquals("1", cache.invoke("k1", INCR_PROCESSOR));

        assertEquals((Integer)2, cache.get("k1"));

        assertEquals("2", cache.invoke("k1", INCR_PROCESSOR));

        assertEquals((Integer)3, cache.get("k1"));

        EntryProcessor<String, Integer, Integer> c = new EntryProcessor<String, Integer, Integer>() {
            @Override public Integer process(MutableEntry<String, Integer> e, Object... args) {
                e.remove();

                return null;
            }
        };

        assertNull(cache.invoke("k1", c));
        assertNull(cache.get("k1"));

        for (int i = 0; i < gridCount(); i++)
            assertNull(jcache(i).localPeek("k1", CachePeekMode.ONHEAP));

        final EntryProcessor<String, Integer, Integer> errProcessor = new EntryProcessor<String, Integer, Integer>() {
            @Override public Integer process(MutableEntry<String, Integer> e, Object... args) {
                throw new EntryProcessorException("Test entry processor exception.");
            }
        };

        GridTestUtils.assertThrows(log, new Callable<Void>() {
            @Override public Void call() throws Exception {
                cache.invoke("k1", errProcessor);

                return null;
            }
        }, EntryProcessorException.class, "Test entry processor exception.");
    }

    /**
     * @throws Exception In case of error.
     */
    public void testPutx() throws Exception {
        if (txEnabled())
            checkPut(true);
    }

    /**
     * @throws Exception In case of error.
     */
    public void testPutxNoTx() throws Exception {
        checkPut(false);
    }

    /**
     * @param inTx Whether to start transaction.
     * @throws Exception If failed.
     */
    private void checkPut(boolean inTx) throws Exception {
        IgniteTx tx = inTx ? transactions().txStart() : null;

        IgniteCache<String, Integer> cache = jcache();

        cache.put("key1", 1);
        cache.put("key2", 2);

        // Check inside transaction.
        assert cache.get("key1") == 1;
        assert cache.get("key2") == 2;

        if (tx != null)
            tx.commit();

        checkSize(F.asSet("key1", "key2"));

        // Check outside transaction.
        checkContainsKey(true, "key1");
        checkContainsKey(true, "key2");
        checkContainsKey(false, "wrong");

        assert cache.get("key1") == 1;
        assert cache.get("key2") == 2;
        assert cache.get("wrong") == null;
    }

    /**
     * @throws Exception If failed.
     */
    public void testPutAsync() throws Exception {
        IgniteTx tx = txEnabled() ? transactions().txStart() : null;

        IgniteCache<String, Integer> cacheAsync = jcache().withAsync();

        jcache().put("key2", 1);

        cacheAsync.put("key1", 10);

        IgniteFuture<?> fut1 = cacheAsync.future();

        cacheAsync.put("key2", 11);

        IgniteFuture<?> fut2 = cacheAsync.future();

        IgniteFuture<IgniteTx> f = null;

        if (tx != null) {
            tx = (IgniteTx)tx.withAsync();

            tx.commit();

            f = tx.future();
        }

        fut1.get();
        fut2.get();

        assert f == null || f.get().state() == COMMITTED;

        checkSize(F.asSet("key1", "key2"));

        assert jcache().get("key1") == 10;
        assert jcache().get("key2") == 11;
    }

    /**
     * @throws Exception In case of error.
     */
    public void testPutAll() throws Exception {
        Map<String, Integer> map = F.asMap("key1", 1, "key2", 2);

        IgniteCache<String, Integer> cache = jcache();

        cache.putAll(map);

        checkSize(F.asSet("key1", "key2"));

        assert cache.get("key1") == 1;
        assert cache.get("key2") == 2;

        map.put("key1", 10);
        map.put("key2", 20);

        cache.putAll(map);

        checkSize(F.asSet("key1", "key2"));

        assert cache.get("key1") == 10;
        assert cache.get("key2") == 20;
    }

    /**
     * @throws Exception In case of error.
     */
    public void testNullInTx() throws Exception {
        if (!txEnabled())
            return;

        final IgniteCache<String, Integer> cache = jcache();

        for (int i = 0; i < 100; i++) {
            final String key = "key-" + i;

            assertNull(cache.get(key));

            GridTestUtils.assertThrows(log, new Callable<Void>() {
                @Override public Void call() throws Exception {
                    IgniteTransactions txs = transactions();

                    try (IgniteTx tx = txs.txStart()) {
                        cache.put(key, 1);

                        cache.put(null, 2);

                        tx.commit();
                    }

                    return null;
                }
            }, NullPointerException.class, null);

            assertNull(cache.get(key));

            cache.put(key, 1);

            assertEquals(1, (int) cache.get(key));

            GridTestUtils.assertThrows(log, new Callable<Void>() {
                @Override public Void call() throws Exception {
                    IgniteTransactions txs = transactions();

                    try (IgniteTx tx = txs.txStart()) {
                        cache.put(key, 2);

                        cache.remove(null);

                        tx.commit();
                    }

                    return null;
                }
            }, NullPointerException.class, null);

            assertEquals(1, (int) cache.get(key));

            cache.put(key, 2);

            assertEquals(2, (int)cache.get(key));

            GridTestUtils.assertThrows(log, new Callable<Void>() {
                @Override public Void call() throws Exception {
                    IgniteTransactions txs = transactions();

                    Map<String, Integer> map = new LinkedHashMap<>();

                    map.put("k1", 1);
                    map.put("k2", 2);
                    map.put(null, 3);

                    try (IgniteTx tx = txs.txStart()) {
                        cache.put(key, 1);

                        cache.putAll(map);

                        tx.commit();
                    }

                    return null;
                }
            }, NullPointerException.class, null);

            assertNull(cache.get("k1"));
            assertNull(cache.get("k2"));

            assertEquals(2, (int) cache.get(key));

            cache.put(key, 3);

            assertEquals(3, (int)cache.get(key));
        }
    }

    /**
     * @throws Exception In case of error.
     */
    public void testPutAllWithNulls() throws Exception {
        final IgniteCache<String, Integer> cache = jcache();

        {
            final Map<String, Integer> m = new LinkedHashMap<>(2);

            m.put("key1", 1);
            m.put(null, 2);

            GridTestUtils.assertThrows(log, new Callable<Void>() {
                @Override
                public Void call() throws Exception {
                    cache.putAll(m);

                    return null;
                }
            }, NullPointerException.class, null);

            cache.put("key1", 1);

            assertEquals(1, (int)cache.get("key1"));
        }

        {
            final Map<String, Integer> m = new LinkedHashMap<>(2);

            m.put("key3", 3);
            m.put("key4", null);

            GridTestUtils.assertThrows(log, new Callable<Void>() {
                @Override
                public Void call() throws Exception {
                    cache.putAll(m);

                    return null;
                }
            }, NullPointerException.class, null);

            m.put("key4", 4);

            cache.putAll(m);

            assertEquals(3, (int) cache.get("key3"));
            assertEquals(4, (int)cache.get("key4"));
        }

        assertThrows(log, new Callable<Object>() {
            @Nullable @Override public Object call() throws Exception {
                cache.put("key1", null);

                return null;
            }
        }, NullPointerException.class, A.NULL_MSG_PREFIX);

        assertThrows(log, new Callable<Object>() {
            @Nullable @Override public Object call() throws Exception {
                cache.getAndPut("key1", null);

                return null;
            }
        }, NullPointerException.class, A.NULL_MSG_PREFIX);

        assertThrows(log, new Callable<Object>() {
            @Nullable @Override public Object call() throws Exception {
                cache.put(null, 1);

                return null;
            }
        }, NullPointerException.class, A.NULL_MSG_PREFIX);

        assertThrows(log, new Callable<Object>() {
            @Nullable @Override public Object call() throws Exception {
                cache.replace(null, 1);

                return null;
            }
        }, NullPointerException.class, A.NULL_MSG_PREFIX);

        assertThrows(log, new Callable<Object>() {
            @Nullable @Override public Object call() throws Exception {
                cache.getAndReplace(null, 1);

                return null;
            }
        }, NullPointerException.class, A.NULL_MSG_PREFIX);

        assertThrows(log, new Callable<Object>() {
            @Nullable @Override public Object call() throws Exception {
                cache.replace("key", null);

                return null;
            }
        }, NullPointerException.class, A.NULL_MSG_PREFIX);

        assertThrows(log, new Callable<Object>() {
            @Nullable @Override public Object call() throws Exception {
                cache.getAndReplace("key", null);

                return null;
            }
        }, NullPointerException.class, A.NULL_MSG_PREFIX);

        assertThrows(log, new Callable<Object>() {
            @Nullable @Override public Object call() throws Exception {
                cache.replace(null, 1, 2);

                return null;
            }
        }, NullPointerException.class, A.NULL_MSG_PREFIX);

        assertThrows(log, new Callable<Object>() {
            @Nullable @Override public Object call() throws Exception {
                cache.replace("key", null, 2);

                return null;
            }
        }, NullPointerException.class, A.NULL_MSG_PREFIX);

        assertThrows(log, new Callable<Object>() {
            @Nullable @Override public Object call() throws Exception {
                cache.replace("key", 1, null);

                return null;
            }
        }, NullPointerException.class, A.NULL_MSG_PREFIX);
    }

    /**
     * @throws Exception In case of error.
     */
    public void testPutAllAsync() throws Exception {
        Map<String, Integer> map = F.asMap("key1", 1, "key2", 2);

        IgniteCache<String, Integer> cache = jcache();

        IgniteCache<String, Integer> cacheAsync = cache.withAsync();

        cacheAsync.putAll(map);

        IgniteFuture<Object> f1 = cacheAsync.future();

        map.put("key1", 10);
        map.put("key2", 20);

        cacheAsync.putAll(map);

        IgniteFuture<?> f2 = cacheAsync.future();

        f2.get();
        f1.get();

        checkSize(F.asSet("key1", "key2"));

        assert cache.get("key1") == 10;
        assert cache.get("key2") == 20;
    }

    /**
     * @throws Exception In case of error.
     */
    public void testGetAndPutIfAbsent() throws Exception {
        IgniteTx tx = txEnabled() ? transactions().txStart() : null;

        IgniteCache<String, Integer> cache = jcache();

        try {
            assert cache.getAndPutIfAbsent("key", 1) == null;

            assert cache.get("key") != null;
            assert cache.get("key") == 1;

            assert cache.getAndPutIfAbsent("key", 2) != null;
            assert cache.getAndPutIfAbsent("key", 2) == 1;

            assert cache.get("key") != null;
            assert cache.get("key") == 1;

            if (tx != null)
                tx.commit();
        }
        finally {
            if (tx != null)
                tx.close();
        }

        assert cache.getAndPutIfAbsent("key", 2) != null;

        for (int i = 0; i < gridCount(); i++) {
            info("Peek on node [i=" + i + ", id=" + grid(i).localNode().id() + ", val=" +
                grid(i).jcache(null).localPeek("key", CachePeekMode.ONHEAP) + ']');
        }

        assertEquals((Integer)1, cache.getAndPutIfAbsent("key", 2));

        assert cache.get("key") != null;
        assert cache.get("key") == 1;

        // Check swap.
        cache.put("key2", 1);

        cache.localEvict(Collections.singleton("key2"));

        assertEquals((Integer)1, cache.getAndPutIfAbsent("key2", 3));

        // Check db.
        putToStore("key3", 3);

        assertEquals((Integer)3, cache.getAndPutIfAbsent("key3", 4));

        assertEquals((Integer)1, cache.get("key2"));
        assertEquals((Integer)3, cache.get("key3"));

        cache.localEvict(Collections.singleton("key2"));

        // Same checks inside tx.
        tx = txEnabled() ? transactions().txStart() : null;

        try {
            assertEquals((Integer)1, cache.getAndPutIfAbsent("key2", 3));

            if (tx != null)
                tx.commit();

            assertEquals((Integer)1, cache.get("key2"));
        }
        finally {
            if (tx != null)
                tx.close();
        }
    }

    /**
     * @throws Exception If failed.
     */
    public void testGetAndPutIfAbsentAsync() throws Exception {
        IgniteTx tx = txEnabled() ? transactions().txStart() : null;

        IgniteCache<String, Integer> cache = jcache();

        IgniteCache<String, Integer> cacheAsync = cache.withAsync();

        try {
            cacheAsync.getAndPutIfAbsent("key", 1);

            IgniteFuture<Integer> fut1 = cacheAsync.future();

            assert fut1.get() == null;
            assert cache.get("key") != null && cache.get("key") == 1;

            cacheAsync.getAndPutIfAbsent("key", 2);

            IgniteFuture<Integer> fut2 = cacheAsync.future();

            assert fut2.get() != null && fut2.get() == 1;
            assert cache.get("key") != null && cache.get("key") == 1;

            if (tx != null)
                tx.commit();
        }
        finally {
            if (tx != null)
                tx.close();
        }

        // Check swap.
        cache.put("key2", 1);

        cache.localEvict(Collections.singleton("key2"));

        cacheAsync.getAndPutIfAbsent("key2", 3);

        assertEquals((Integer)1, cacheAsync.<Integer>future().get());

        // Check db.
        putToStore("key3", 3);

        cacheAsync.getAndPutIfAbsent("key3", 4);

        assertEquals((Integer)3, cacheAsync.<Integer>future().get());

        cache.localEvict(Collections.singleton("key2"));

        // Same checks inside tx.
        tx = txEnabled() ? transactions().txStart() : null;

        try {
            cacheAsync.getAndPutIfAbsent("key2", 3);

            assertEquals(1, cacheAsync.future().get());

            if (tx != null)
                tx.commit();

            assertEquals((Integer)1, cache.get("key2"));
        }
        finally {
            if (tx != null)
                tx.close();
        }
    }

    /**
     * @throws Exception If failed.
     */
    public void testPutIfAbsent() throws Exception {
        IgniteCache<String, Integer> cache = jcache();

        assertNull(cache.get("key"));
        assert cache.putIfAbsent("key", 1);
        assert cache.get("key") != null && cache.get("key") == 1;
        assert !cache.putIfAbsent("key", 2);
        assert cache.get("key") != null && cache.get("key") == 1;

        // Check swap.
        cache.put("key2", 1);

        cache.localEvict(Collections.singleton("key2"));

        assertFalse(cache.putIfAbsent("key2", 3));

        // Check db.
        putToStore("key3", 3);

        assertFalse(cache.putIfAbsent("key3", 4));

        cache.localEvict(Collections.singleton("key2"));

        // Same checks inside tx.
        IgniteTx tx = txEnabled() ? transactions().txStart() : null;

        try {
            assertFalse(cache.putIfAbsent("key2", 3));

            if (tx != null)
                tx.commit();

            assertEquals((Integer)1, cache.get("key2"));
        }
        finally {
            if (tx != null)
                tx.close();
        }
    }

    /**
     * @throws Exception In case of error.
     */
    public void testPutxIfAbsentAsync() throws Exception {
        if (txEnabled())
            checkPutxIfAbsentAsync(true);
    }

    /**
     * @throws Exception In case of error.
     */
    public void testPutxIfAbsentAsyncNoTx() throws Exception {
        checkPutxIfAbsentAsync(false);
    }

    /**
     * @param  inTx In tx flag.
     * @throws Exception If failed.
     */
    private void checkPutxIfAbsentAsync(boolean inTx) throws Exception {
        IgniteCache<String, Integer> cache = jcache();

        IgniteCache<String, Integer> cacheAsync = cache.withAsync();

        cacheAsync.putIfAbsent("key", 1);

        IgniteFuture<Boolean> fut1 = cacheAsync.future();

        assert fut1.get();
        assert cache.get("key") != null && cache.get("key") == 1;

        cacheAsync.putIfAbsent("key", 2);

        IgniteFuture<Boolean> fut2 = cacheAsync.future();

        assert !fut2.get();
        assert cache.get("key") != null && cache.get("key") == 1;

        // Check swap.
        cache.put("key2", 1);

        cache.localEvict(Collections.singleton("key2"));

        cacheAsync.putIfAbsent("key2", 3);

        assertFalse(cacheAsync.<Boolean>future().get());

        // Check db.
        putToStore("key3", 3);

        cacheAsync.putIfAbsent("key3", 4);

        assertFalse(cacheAsync.<Boolean>future().get());

        cache.localEvict(Arrays.asList("key2"));

        // Same checks inside tx.
        IgniteTx tx = inTx ? transactions().txStart() : null;

        try {
            cacheAsync.putIfAbsent("key2", 3);

            assertFalse(cacheAsync.<Boolean>future().get());

            cacheAsync.putIfAbsent("key3", 4);

            assertFalse(cacheAsync.<Boolean>future().get());

            if (tx != null)
                tx.commit();
        }
        finally {
            if (tx != null)
                tx.close();
        }

        assertEquals((Integer)1, cache.get("key2"));
        assertEquals((Integer)3, cache.get("key3"));
    }

    /**
     * @throws Exception In case of error.
     */
    public void testPutIfAbsentAsyncConcurrent() throws Exception {
        IgniteCache<String, Integer> cacheAsync = jcache().withAsync();

        cacheAsync.putIfAbsent("key1", 1);

        IgniteFuture<Boolean> fut1 = cacheAsync.future();

        cacheAsync.putIfAbsent("key2", 2);

        IgniteFuture<Boolean> fut2 = cacheAsync.future();

        assert fut1.get();
        assert fut2.get();
    }

    /**
     * @throws Exception If failed.
     */
    public void testGetAndReplace() throws Exception {
        IgniteCache<String, Integer> cache = jcache();

        cache.put("key", 1);

        assert cache.get("key") == 1;

        info("key 1 -> 2");

        assert cache.getAndReplace("key", 2) == 1;

        assert cache.get("key") == 2;

        assert cache.getAndReplace("wrong", 0) == null;

        assert cache.get("wrong") == null;

        info("key 0 -> 3");

        assert !cache.replace("key", 0, 3);

        assert cache.get("key") == 2;

        info("key 0 -> 3");

        assert !cache.replace("key", 0, 3);

        assert cache.get("key") == 2;

        info("key 2 -> 3");

        assert cache.replace("key", 2, 3);

        assert cache.get("key") == 3;

        info("evict key");

        cache.localEvict(Collections.singleton("key"));

        info("key 3 -> 4");

        assert cache.replace("key", 3, 4);

        assert cache.get("key") == 4;

        putToStore("key2", 5);

        info("key2 5 -> 6");

        assert cache.replace("key2", 5, 6);

        for (int i = 0; i < gridCount(); i++) {
            info("Peek key on grid [i=" + i + ", nodeId=" + grid(i).localNode().id() +
                ", peekVal=" + grid(i).jcache(null).localPeek("key", CachePeekMode.ONHEAP) + ']');

            info("Peek key2 on grid [i=" + i + ", nodeId=" + grid(i).localNode().id() +
                ", peekVal=" + grid(i).jcache(null).localPeek("key2", CachePeekMode.ONHEAP) + ']');
        }

        assertEquals((Integer)6, cache.get("key2"));

        cache.localEvict(Collections.singleton("key"));

        IgniteTx tx = txEnabled() ? transactions().txStart() : null;

        try {
            assert cache.replace("key", 4, 5);

            if (tx != null)
                tx.commit();

            assert cache.get("key") == 5;
        }
        finally {
            if (tx != null)
                tx.close();
        }
    }

    /**
     * @throws Exception If failed.
     */
    public void testReplace() throws Exception {
        IgniteCache<String, Integer> cache = jcache();

        cache.put("key", 1);

        assert cache.get("key") == 1;

        assert cache.replace("key", 2);

        assert cache.get("key") == 2;

        assert !cache.replace("wrong", 2);

        cache.localEvict(Collections.singleton("key"));

        assert cache.replace("key", 4);

        assert cache.get("key") == 4;

        putToStore("key2", 5);

        assert cache.replace("key2", 6);

        assertEquals((Integer)6, cache.get("key2"));

        cache.localEvict(Collections.singleton("key"));

        IgniteTx tx = txEnabled() ? transactions().txStart() : null;

        try {
            assert cache.replace("key", 5);

            if (tx != null)
                tx.commit();
        }
        finally {
            if (tx != null)
                tx.close();
        }

        assert cache.get("key") == 5;
    }

    /**
     * @throws Exception If failed.
     */
    public void testGetAndReplaceAsync() throws Exception {
        IgniteCache<String, Integer> cache = jcache();

        IgniteCache<String, Integer> cacheAsync = cache.withAsync();

        cache.put("key", 1);

        assert cache.get("key") == 1;

        cacheAsync.getAndReplace("key", 2);

        assert cacheAsync.future().get() == 1;

        assert cache.get("key") == 2;

        cacheAsync.getAndReplace("wrong", 0);

        assert cacheAsync.future().get() == null;

        assert cache.get("wrong") == null;

        cacheAsync.replace("key", 0, 3);

        assert !cacheAsync.<Boolean>future().get();

        assert cache.get("key") == 2;

        cacheAsync.replace("key", 0, 3);

        assert !cacheAsync.<Boolean>future().get();

        assert cache.get("key") == 2;

        cacheAsync.replace("key", 2, 3);

        assert cacheAsync.<Boolean>future().get();

        assert cache.get("key") == 3;

        cache.localEvict(Collections.singleton("key"));

        cacheAsync.replace("key", 3, 4);

        assert cacheAsync.<Boolean>future().get();

        assert cache.get("key") == 4;

        putToStore("key2", 5);

        cacheAsync.replace("key2", 5, 6);

        assert cacheAsync.<Boolean>future().get();

        assertEquals((Integer)6, cache.get("key2"));

        cache.localEvict(Collections.singleton("key"));

        IgniteTx tx = txEnabled() ? transactions().txStart() : null;

        try {
            cacheAsync.replace("key", 4, 5);

            assert cacheAsync.<Boolean>future().get();

            if (tx != null)
                tx.commit();
        }
        finally {
            if (tx != null)
                tx.close();
        }

        assert cache.get("key") == 5;
    }

    /**
     * @throws Exception If failed.
     */
    public void testReplacexAsync() throws Exception {
        IgniteCache<String, Integer> cache = jcache();

        IgniteCache<String, Integer> cacheAsync = cache.withAsync();

        cache.put("key", 1);

        assert cache.get("key") == 1;

        cacheAsync.replace("key", 2);

        assert cacheAsync.<Boolean>future().get();

        info("Finished replace.");

        assertEquals((Integer)2, cache.get("key"));

        cacheAsync.replace("wrond", 2);

        assert !cacheAsync.<Boolean>future().get();

        cache.localEvict(Collections.singleton("key"));

        cacheAsync.replace("key", 4);

        assert cacheAsync.<Boolean>future().get();

        assert cache.get("key") == 4;

        putToStore("key2", 5);

        cacheAsync.replace("key2", 6);

        assert cacheAsync.<Boolean>future().get();

        assert cache.get("key2") == 6;

        cache.localEvict(Collections.singleton("key"));

        IgniteTx tx = txEnabled() ? transactions().txStart() : null;

        try {
            cacheAsync.replace("key", 5);

            assert cacheAsync.<Boolean>future().get();

            if (tx != null)
                tx.commit();
        }
        finally {
            if (tx != null)
                tx.close();
        }

        assert cache.get("key") == 5;
    }

    /**
     * @throws Exception In case of error.
     */
    public void testGetAndRemove() throws Exception {
        IgniteCache<String, Integer> cache = jcache();

        cache.put("key1", 1);
        cache.put("key2", 2);

        assert !cache.remove("key1", 0);
        assert cache.get("key1") != null && cache.get("key1") == 1;
        assert cache.remove("key1", 1);
        assert cache.get("key1") == null;
        assert cache.getAndRemove("key2") == 2;
        assert cache.get("key2") == null;
        assert cache.getAndRemove("key2") == null;
    }

    /**
     * @throws Exception If failed.
     */
    public void testDeletedEntriesFlag() throws Exception {
        if (cacheMode() != LOCAL && cacheMode() != REPLICATED) {
            int cnt = 3;

            IgniteCache<String, Integer> cache = jcache();

            for (int i = 0; i < cnt; i++)
                cache.put(String.valueOf(i), i);

            for (int i = 0; i < cnt; i++)
                cache.remove(String.valueOf(i));

            for (int g = 0; g < gridCount(); g++) {
                for (int i = 0; i < cnt; i++) {
                    String key = String.valueOf(i);

                    GridCacheContext<String, Integer> cctx = context(g);

                    GridCacheEntryEx<String, Integer> entry = cctx.isNear() ? cctx.near().dht().peekEx(key) :
                        cctx.cache().peekEx(key);

                    if (grid(0).affinity(null).mapKeyToPrimaryAndBackups(key).contains(grid(g).localNode())) {
                        assertNotNull(entry);
                        assertTrue(entry.deleted());
                    }
                    else
                        assertNull(entry);
                }
            }
        }
    }

    /**
     * @throws Exception If failed.
     */
    public void testRemoveLoad() throws Exception {
        int cnt = 10;

        Set<String> keys = new HashSet<>();

        for (int i = 0; i < cnt; i++)
            keys.add(String.valueOf(i));

        jcache().removeAll(keys);

        for (String key : keys)
            putToStore(key, Integer.parseInt(key));

        for (int g = 0; g < gridCount(); g++)
            grid(g).jcache(null).localLoadCache(null);

        for (int g = 0; g < gridCount(); g++) {
            for (int i = 0; i < cnt; i++) {
                String key = String.valueOf(i);

                if (grid(0).affinity(null).mapKeyToPrimaryAndBackups(key).contains(grid(g).localNode()))
                    assertEquals((Integer)i, jcache(g).localPeek(key, CachePeekMode.ONHEAP));
                else
                    assertNull(jcache(g).localPeek(key, CachePeekMode.ONHEAP));
            }
        }
    }

    /**
     * @throws Exception In case of error.
     */
    public void testRemoveAsync() throws Exception {
        IgniteCache<String, Integer> cache = jcache();

        IgniteCache<String, Integer> cacheAsync = cache.withAsync();

        cache.put("key1", 1);
        cache.put("key2", 2);

        cacheAsync.remove("key1", 0);

        assert !cacheAsync.<Boolean>future().get();

        assert cache.get("key1") != null && cache.get("key1") == 1;

        cacheAsync.remove("key1", 1);

        assert cacheAsync.<Boolean>future().get();

        assert cache.get("key1") == null;

        cacheAsync.getAndRemove("key2");

        assert cacheAsync.future().get() == 2;

        assert cache.get("key2") == null;

        cacheAsync.getAndRemove("key2");

        assert cacheAsync.future().get() == null;
    }

    /**
     * @throws Exception In case of error.
     */
    public void testRemove() throws Exception {
        IgniteCache<String, Integer> cache = jcache();

        cache.put("key1", 1);

        assert cache.remove("key1");
        assert cache.get("key1") == null;
        assert !cache.remove("key1");
    }

    /**
     * @throws Exception In case of error.
     */
    public void testRemovexAsync() throws Exception {
        IgniteCache<String, Integer> cache = jcache();

        IgniteCache<String, Integer> cacheAsync = cache.withAsync();

        cache.put("key1", 1);

        cacheAsync.remove("key1");

        assert cacheAsync.<Boolean>future().get();

        assert cache.get("key1") == null;

        cacheAsync.remove("key1");

        assert !cacheAsync.<Boolean>future().get();
    }

    /**
     * @throws Exception In case of error.
     */
    public void testGlobalRemoveAll() throws Exception {
        globalRemoveAll(false);
    }

    /**
     * @throws Exception In case of error.
     */
    public void testGlobalRemoveAllAsync() throws Exception {
        globalRemoveAll(true);
    }

    /**
     * @throws Exception In case of error.
     */
    private void globalRemoveAll(boolean async) throws Exception {
        IgniteCache<String, Integer> cache = jcache();

        cache.put("key1", 1);
        cache.put("key2", 2);
        cache.put("key3", 3);

        checkSize(F.asSet("key1", "key2", "key3"));

        IgniteCache<String, Integer> asyncCache = cache.withAsync();

        if (async) {
            asyncCache.removeAll(F.asSet("key1", "key2"));

            asyncCache.future().get();
        }
        else
            cache.removeAll(F.asSet("key1", "key2"));

        checkSize(F.asSet("key3"));

        checkContainsKey(false, "key1");
        checkContainsKey(false, "key2");
        checkContainsKey(true, "key3");

        // Put values again.
        cache.put("key1", 1);
        cache.put("key2", 2);
        cache.put("key3", 3);

        if (async) {
            IgniteCache<String, Integer> asyncCache0 = jcache(gridCount() > 1 ? 1 : 0).withAsync();

            asyncCache0.removeAll();

            asyncCache0.future().get();
        }
        else
            jcache(gridCount() > 1 ? 1 : 0).removeAll();

        assertEquals(0, cache.localSize());
        long entryCnt = hugeRemoveAllEntryCount();

        for (int i = 0; i < entryCnt; i++)
            cache.put(String.valueOf(i), i);

        for (int i = 0; i < entryCnt; i++)
            assertEquals(Integer.valueOf(i), cache.get(String.valueOf(i)));

        if (async) {
            asyncCache.removeAll();

            asyncCache.future().get();
        }
        else
            cache.removeAll();

        for (int i = 0; i < entryCnt; i++)
            assertNull(cache.get(String.valueOf(i)));
    }

    /**
     * Provides count on entities to be removed in removeAll() test
     */
    protected long hugeRemoveAllEntryCount(){
        return 1000L;
    }

    /**
     * @throws Exception In case of error.
     */
    public void testRemoveAllWithNulls() throws Exception {
        final IgniteCache<String, Integer> cache = jcache();

        final Set<String> c = new LinkedHashSet<>();

        c.add("key1");
        c.add(null);

        GridTestUtils.assertThrows(log, new Callable<Void>() {
            @Override
            public Void call() throws Exception {
                cache.removeAll(c);

                return null;
            }
        }, NullPointerException.class, null);

        GridTestUtils.assertThrows(log, new Callable<Void>() {
            @Override public Void call() throws Exception {
                cache.removeAll(null);

                return null;
            }
        }, NullPointerException.class, null);

        GridTestUtils.assertThrows(log, new Callable<Void>() {
            @Override public Void call() throws Exception {
                cache.remove(null);

                return null;
            }
        }, NullPointerException.class, null);

        GridTestUtils.assertThrows(log, new Callable<Void>() {
            @Override public Void call() throws Exception {
                cache.getAndRemove(null);

                return null;
            }
        }, NullPointerException.class, null);

        GridTestUtils.assertThrows(log, new Callable<Void>() {
            @Override public Void call() throws Exception {
                cache.remove("key1", null);

                return null;
            }
        }, NullPointerException.class, null);
    }

    /**
     * @throws Exception In case of error.
     */
    public void testRemoveAllDuplicates() throws Exception {
        jcache().removeAll(ImmutableSet.of("key1", "key1", "key1"));
    }

    /**
     * @throws Exception In case of error.
     */
    public void testRemoveAllDuplicatesTx() throws Exception {
        if (txEnabled()) {
            try (IgniteTx tx = transactions().txStart()) {
                jcache().removeAll(ImmutableSet.of("key1", "key1", "key1"));

                tx.commit();
            }
        }
    }

    /**
     * @throws Exception In case of error.
     */
    public void testRemoveAllEmpty() throws Exception {
        jcache().removeAll();
    }

    /**
     * @throws Exception In case of error.
     */
    public void testRemoveAllAsync() throws Exception {
        IgniteCache<String, Integer> cache = jcache();

        IgniteCache<String, Integer> cacheAsync = cache.withAsync();

        cache.put("key1", 1);
        cache.put("key2", 2);
        cache.put("key3", 3);

        checkSize(F.asSet("key1", "key2", "key3"));

        cacheAsync.removeAll(F.asSet("key1", "key2"));

        cacheAsync.future().get();

        checkSize(F.asSet("key3"));

        checkContainsKey(false, "key1");
        checkContainsKey(false, "key2");
        checkContainsKey(true, "key3");
    }

    /**
     * @throws Exception In case of error.
     */
    public void testLoadAll() throws Exception {
        IgniteCache<String, Integer> cache = jcache();

        Set<String> keys = new HashSet<>(primaryKeysForCache(cache, 2));

        for (String key : keys)
            assertNull(cache.localPeek(key, CachePeekMode.ONHEAP));

        Map<String, Integer> vals = new HashMap<>();

        int i = 0;

        for (String key : keys) {
            cache.put(key, i);

            vals.put(key, i);

            i++;
        }

        for (String key : keys)
            assertEquals(vals.get(key), cache.localPeek(key, CachePeekMode.ONHEAP));

        cache.clear();

        for (String key : keys)
            assertNull(cache.localPeek(key, CachePeekMode.ONHEAP));

        loadAll(cache, keys, true);

        for (String key : keys)
            assertEquals(vals.get(key), cache.localPeek(key, CachePeekMode.ONHEAP));
    }

    /**
     * @throws Exception If failed.
     */
    public void testRemoveAfterClear() throws Exception {
        IgniteEx ignite = grid(0);

        CacheDistributionMode distroMode = ignite.jcache(null).getConfiguration(CacheConfiguration.class).getDistributionMode();

        if (distroMode == CacheDistributionMode.NEAR_ONLY || distroMode == CacheDistributionMode.CLIENT_ONLY) {
            if (gridCount() < 2)
                return;

            ignite = grid(1);
        }

        IgniteCache<Integer, Integer> cache = ignite.jcache(null);

        int key = 0;

        Collection<Integer> keys = new ArrayList<>();

        for (int k = 0; k < 2; k++) {
            while (!ignite.affinity(null).isPrimary(ignite.localNode(), key))
                key++;

            keys.add(key);

            key++;
        }

        info("Keys: " + keys);

        for (Integer k : keys)
            cache.put(k, k);

        cache.clear();

        for (int g = 0; g < gridCount(); g++) {
            Ignite grid0 = grid(g);

            grid0.jcache(null).removeAll();

            assertTrue(grid0.jcache(null).localSize() == 0);
        }
    }

    /**
     *
     */
    private void xxx() {
        System.out.printf("");
    }

    /**
     * @throws Exception In case of error.
     */
    public void testClear() throws Exception {
        IgniteCache<String, Integer> cache = jcache();

        Set<String> keys = new HashSet<>(primaryKeysForCache(cache, 3));

        for (String key : keys)
            assertNull(cache.get(key));

        Map<String, Integer> vals = new HashMap<>(keys.size());

        int i = 0;

        for (String key : keys) {
            cache.put(key, i);

            vals.put(key, i);

            i++;
        }

        for (String key : keys)
            assertEquals(vals.get(key), peek(cache, key));

        cache.clear();

        for (String key : keys)
            assertNull(peek(cache, key));

        for (i = 0; i < gridCount(); i++)
            jcache(i).clear();

        for (i = 0; i < gridCount(); i++)
            assert jcache(i).localSize() == 0;

        for (Map.Entry<String, Integer> entry : vals.entrySet())
            cache.put(entry.getKey(), entry.getValue());

        for (String key : keys)
            assertEquals(vals.get(key), peek(cache, key));

        String first = F.first(keys);

        if (lockingEnabled()) {
            Lock lock = cache.lock(first);

            lock.lock();

            try {
                cache.clear();

                assertEquals(vals.get(first), peek(cache, first));
            }
            finally {
                lock.unlock();
            }
        }
        else {
            cache.clear();

            cache.put(first, vals.get(first));
        }

        cache.clear();

        assert cache.localSize() == 0 : "Values after clear.";

        i = 0;

        for (String key : keys) {
            cache.put(key, i);

            vals.put(key, i);

            i++;
        }

        cache.put("key1", 1);
        cache.put("key2", 2);

        cache.localEvict(Sets.union(ImmutableSet.of("key1", "key2"), keys));

        assert cache.localSize(CachePeekMode.ONHEAP) == 0;

        cache.clear();

        cache.localPromote(ImmutableSet.of("key2", "key1"));

        assert cache.localPeek("key1", CachePeekMode.ONHEAP) == null;
        assert cache.localPeek("key2", CachePeekMode.ONHEAP) == null;
    }

    /**
     * @throws Exception If failed.
     */
    public void testGlobalClearAll() throws Exception {
        globalClearAll(false);
    }

    /**
     * @throws Exception If failed.
     */
    public void testGlobalClearAllAsync() throws Exception {
        globalClearAll(true);
    }

    /**
     * @param async If {@code true} uses async method.
     * @throws Exception If failed.
     */
    protected void globalClearAll(boolean async) throws Exception {
        // Save entries only on their primary nodes. If we didn't do so, clearLocally() will not remove all entries
        // because some of them were blocked due to having readers.
        for (int i = 0; i < gridCount(); i++) {
            for (String key : primaryKeysForCache(jcache(i), 3, 100_000))
                jcache(i).put(key, 1);
        }

        if (async) {
            IgniteCache<String, Integer> asyncCache = jcache().withAsync();

            asyncCache.clear();

            asyncCache.future().get();
        }
        else
            jcache().clear();

        for (int i = 0; i < gridCount(); i++)
            assert jcache(i).localSize() == 0;
    }

    /**
     * @throws Exception In case of error.
     */
    @SuppressWarnings("BusyWait")
    public void testLockUnlock() throws Exception {
        if (lockingEnabled()) {
            final CountDownLatch lockCnt = new CountDownLatch(1);
            final CountDownLatch unlockCnt = new CountDownLatch(1);

            grid(0).events().localListen(new IgnitePredicate<Event>() {
                @Override public boolean apply(Event evt) {
                    switch (evt.type()) {
                        case EVT_CACHE_OBJECT_LOCKED:
                            lockCnt.countDown();

                            break;
                        case EVT_CACHE_OBJECT_UNLOCKED:
                            unlockCnt.countDown();

                            break;
                    }

                    return true;
                }
            }, EVT_CACHE_OBJECT_LOCKED, EVT_CACHE_OBJECT_UNLOCKED);

            IgniteCache<String, Integer> cache = jcache();

            String key = primaryKeysForCache(cache, 1).get(0);

            cache.put(key, 1);

            assert !cache.isLocalLocked(key, false);

            Lock lock = cache.lock(key);

            lock.lock();

            try {
                lockCnt.await();

                assert cache.isLocalLocked(key, false);
            }
            finally {
                lock.unlock();
            }

            unlockCnt.await();

            for (int i = 0; i < 100; i++)
                if (cache.isLocalLocked(key, false))
                    Thread.sleep(10);
                else
                    break;

            assert !cache.isLocalLocked(key, false);
        }
    }

    /**
     * @throws Exception In case of error.
     */
    @SuppressWarnings("BusyWait")
    public void testLockUnlockAll() throws Exception {
        if (lockingEnabled()) {
            IgniteCache<String, Integer> cache = jcache();

            cache.put("key1", 1);
            cache.put("key2", 2);

            assert !cache.isLocalLocked("key1", false);
            assert !cache.isLocalLocked("key2", false);

            Lock lock1_2 = cache.lockAll(ImmutableSet.of("key1", "key2"));

            lock1_2.lock();

            try {
                assert cache.isLocalLocked("key1", false);
                assert cache.isLocalLocked("key2", false);
            }
            finally {
                lock1_2.unlock();
            }


            for (int i = 0; i < 100; i++)
                if (cache.isLocalLocked("key1", false) || cache.isLocalLocked("key2", false))
                    Thread.sleep(10);
                else
                    break;

            assert !cache.isLocalLocked("key1", false);
            assert !cache.isLocalLocked("key2", false);

            lock1_2.lock();

            try {
                assert cache.isLocalLocked("key1", false);
                assert cache.isLocalLocked("key2", false);
            }
            finally {
                lock1_2.unlock();
            }


            for (int i = 0; i < 100; i++)
                if (cache.isLocalLocked("key1", false) || cache.isLocalLocked("key2", false))
                    Thread.sleep(10);
                else
                    break;

            assert !cache.isLocalLocked("key1", false);
            assert !cache.isLocalLocked("key2", false);
        }
    }

    /**
     * @throws Exception In case of error.
     */
    public void testPeek() throws Exception {
        Ignite ignite = primaryIgnite("key");
        IgniteCache<String, Integer> cache = ignite.jcache(null);

        assert cache.localPeek("key", CachePeekMode.ONHEAP) == null;

        cache.put("key", 1);

        cache.replace("key", 2);

        assert cache.localPeek("key", CachePeekMode.ONHEAP) == 2;
    }

    /**
     * @throws Exception If failed.
     */
    public void testPeekTxRemoveOptimistic() throws Exception {
        checkPeekTxRemove(OPTIMISTIC);
    }

    /**
     * @throws Exception If failed.
     */
    public void testPeekTxRemovePessimistic() throws Exception {
        checkPeekTxRemove(PESSIMISTIC);
    }

    /**
     * @param concurrency Concurrency.
     * @throws Exception If failed.
     */
    private void checkPeekTxRemove(IgniteTxConcurrency concurrency) throws Exception {
        if (txEnabled()) {
            Ignite ignite = primaryIgnite("key");
            IgniteCache<String, Integer> cache = ignite.jcache(null);

            cache.put("key", 1);

            try (IgniteTx tx = ignite.transactions().txStart(concurrency, READ_COMMITTED)) {
                cache.remove("key");

                assertNull(cache.get("key")); // localPeek ignores transactions.
                assertNotNull(cache.localPeek("key")); // localPeek ignores transactions.

                tx.commit();
            }
        }
    }

    /**
     * @throws Exception If failed.
     */
    public void testPeekRemove() throws Exception {
        IgniteCache<String, Integer> cache = primaryCache("key");

        cache.put("key", 1);
        cache.remove("key");

        assertNull(cache.localPeek("key", CachePeekMode.ONHEAP));
    }

    /**
     * @throws Exception In case of error.
     */
    public void testPeekMode() throws Exception {
        String key = "testPeekMode";

        GridCache<String, Integer> cache = primaryIgnite(key).cache(null);

        cache.put(key, 1);

        Cache.Entry<String, Integer> entry = cache.entry(key);

        // assert entry.primary();

        assert cache.peek(key, F.asList(TX)) == null;
        assert cache.peek(key, F.asList(SWAP)) == null;
        assert cache.peek(key, F.asList(DB)) == 1;
        assert cache.peek(key, F.asList(TX, GLOBAL)) == 1;

        if (cacheMode() == LOCAL) {
            assert cache.peek(key, F.asList(TX, NEAR_ONLY)) == 1;
            assert cache.peek(key, F.asList(TX, PARTITIONED_ONLY)) == 1;
        }

        assert cache.peek(key, F.asList(SMART)) == 1;

        assert cache.peek("wrongKey", F.asList(TX, GLOBAL, SWAP, DB)) == null;

        if (cacheMode() == LOCAL) {
            assert cache.peek("wrongKey", F.asList(TX, NEAR_ONLY, SWAP, DB)) == null;
            assert cache.peek("wrongKey", F.asList(TX, PARTITIONED_ONLY, SWAP, DB)) == null;
        }

        if (txEnabled()) {
            IgniteTx tx = cache.txStart();

            cache.replace(key, 2);

            assert cache.peek(key, F.asList(GLOBAL)) == 1;

            if (cacheMode() == LOCAL) {
                assert cache.peek(key, F.asList(NEAR_ONLY)) == 1;
                assert cache.peek(key, F.asList(PARTITIONED_ONLY)) == 1;
            }

            assert cache.peek(key, F.asList(TX)) == 2;
            assert cache.peek(key, F.asList(SMART)) == 2;
            assert cache.peek(key, F.asList(SWAP)) == null;
            assert cache.peek(key, F.asList(DB)) == 1;

            tx.commit();
        }
        else
            cache.replace(key, 2);

        assertEquals((Integer)2, cache.peek(key, F.asList(GLOBAL)));

        if (cacheMode() == LOCAL) {
            assertEquals((Integer)2, cache.peek(key, F.asList(NEAR_ONLY)));
            assertEquals((Integer)2, cache.peek(key, F.asList(PARTITIONED_ONLY)));
        }

        assertNull(cache.peek(key, F.asList(TX)));
        assertNull(cache.peek(key, F.asList(SWAP)));
        assertEquals((Integer)2, cache.peek(key, F.asList(DB)));

        assertTrue(cache.evict(key));

        assertNull(cache.peek(key, F.asList(SMART)));
        assertNull(cache.peek(key, F.asList(TX, GLOBAL)));

        if (cacheMode() == LOCAL) {
            assertNull(cache.peek(key, F.asList(TX, NEAR_ONLY)));
            assertNull(cache.peek(key, F.asList(TX, PARTITIONED_ONLY)));
        }

        assertEquals((Integer)2, cache.peek(key, F.asList(SWAP)));
        assertEquals((Integer)2, cache.peek(key, F.asList(DB)));
        assertEquals((Integer)2, cache.peek(key, F.asList(SMART, SWAP, DB)));

        assertEquals((Integer)2, cache.peek(key, F.asList(SWAP)));
    }

    /**
     * @throws Exception In case of error.
     */
    public void testEvictExpired() throws Exception {
        IgniteCache<String, Integer> cache = jcache();

        String key = primaryKeysForCache(cache, 1).get(0);

        cache.put(key, 1);

        assertEquals((Integer)1, cache.get(key));

        long ttl = 500;

        final ExpiryPolicy expiry = new TouchedExpiryPolicy(new Duration(MILLISECONDS, ttl));

        grid(0).jcache(null).withExpiryPolicy(expiry).put(key, 1);

        Thread.sleep(ttl + 100);

        // Expired entry should not be swapped.
        cache.localEvict(Collections.singleton(key));

        assertNull(cache.localPeek(key, CachePeekMode.ONHEAP));

        cache.localPromote(Collections.singleton(key));

        assertNull(cache.localPeek(key, CachePeekMode.ONHEAP));

        assertTrue(cache.localSize() == 0);

<<<<<<< HEAD
        // Force reload on primary node.
        for (int i = 0; i < gridCount(); i++) {
            if (cache(i).affinity().isPrimary(grid(i).localNode(), key))
                load(jcache(i), key, true);
        }

        // Will do near get request.
=======
>>>>>>> 4e60207b
        load(cache, key, true);

        CacheAffinity<String> aff = ignite(0).affinity(null);

        for (int i = 0; i < gridCount(); i++) {
            if (aff.isPrimaryOrBackup(grid(i).cluster().localNode(), key))
                assertEquals((Integer)1, peek(jcache(i), key));
        }
    }

    /**
     * JUnit.
     *
     * @throws Exception If failed.
     */
    public void testPeekExpired() throws Exception {
        IgniteCache<String, Integer> c = jcache();

        String key = primaryKeysForCache(c, 1).get(0);

        info("Using key: " + key);

        c.put(key, 1);

        assertEquals(Integer.valueOf(1), c.localPeek(key, CachePeekMode.ONHEAP));

        int ttl = 500;

        final ExpiryPolicy expiry = new TouchedExpiryPolicy(new Duration(MILLISECONDS, ttl));

        c.withExpiryPolicy(expiry).put(key, 1);

        Thread.sleep(ttl + 100);

        assert c.localPeek(key, CachePeekMode.ONHEAP) == null;

        assert c.localSize() == 0 : "Cache is not empty.";
    }

    /**
     * JUnit.
     *
     * @throws Exception If failed.
     */
    public void testPeekExpiredTx() throws Exception {
        if (txEnabled()) {
            IgniteCache<String, Integer> c = jcache();

            String key = "1";
            int ttl = 500;

            try (IgniteTx tx = grid(0).ignite().transactions().txStart()) {
                final ExpiryPolicy expiry = new TouchedExpiryPolicy(new Duration(MILLISECONDS, ttl));

                grid(0).jcache(null).withExpiryPolicy(expiry).put(key, 1);

                tx.commit();
            }

            Thread.sleep(ttl + 100);

            assertNull(c.localPeek(key, CachePeekMode.ONHEAP));

            assert c.localSize() == 0;
        }
    }

    /**
     * @throws Exception If failed.
     */
    public void testTtlTx() throws Exception {
        if (txEnabled())
            checkTtl(true, false);
    }

    /**
     * @throws Exception If failed.
     */
    public void testTtlNoTx() throws Exception {
        checkTtl(false, false);
    }

    /**
     * @throws Exception If failed.
     */
    public void testTtlNoTxOldEntry() throws Exception {
        checkTtl(false, true);
    }

    /**
     * @param inTx In tx flag.
     * @param oldEntry {@code True} to check TTL on old entry, {@code false} on new.
     * @throws Exception If failed.
     */
    private void checkTtl(boolean inTx, boolean oldEntry) throws Exception {
        int ttl = 1000;

        final ExpiryPolicy expiry = new TouchedExpiryPolicy(new Duration(MILLISECONDS, ttl));

        final GridCache<String, Integer> c = cache();

        final String key = primaryKeysForCache(jcache(), 1).get(0);

        if (oldEntry)
            c.put(key, 1);

        GridCacheAdapter<Object, Object> internalCache = ((IgniteKernal)grid(0)).internalCache();

        if (internalCache.isNear())
            internalCache = internalCache.context().near().dht();

        GridCacheEntryEx entry = internalCache.peekEx(key);

        assert entry != null;

        assertEquals(0, entry.ttl());
        assertEquals(0, entry.expireTime());

        long startTime = System.currentTimeMillis();

        if (inTx) {
            // Rollback transaction for the first time.
            IgniteTx tx = transactions().txStart();

            try {
                jcache().withExpiryPolicy(expiry).put(key, 1);
            }
            finally {
                tx.rollback();
            }

            entry = internalCache.peekEx(key);

            assertEquals(0, entry.ttl());
            assertEquals(0, entry.expireTime());
        }

        // Now commit transaction and check that ttl and expire time have been saved.
        IgniteTx tx = inTx ? transactions().txStart() : null;

        try {
            jcache().withExpiryPolicy(expiry).put(key, 1);

            if (tx != null)
                tx.commit();
        }
        finally {
            if (tx != null)
                tx.close();
        }

        long[] expireTimes = new long[gridCount()];

        for (int i = 0; i < gridCount(); i++) {
            if (grid(i).affinity(null).isPrimaryOrBackup(grid(i).localNode(), key)) {
                GridCacheEntryEx<Object, Object> curEntry =
                    internalCache.peekEx(key);

                assertEquals(ttl, curEntry.ttl());

                assert curEntry.expireTime() > startTime;

                expireTimes[i] = curEntry.expireTime();
            }
        }

        // One more update from the same cache entry to ensure that expire time is shifted forward.
        U.sleep(100);

        tx = inTx ? transactions().txStart() : null;

        try {
            jcache().withExpiryPolicy(expiry).put(key, 2);

            if (tx != null)
                tx.commit();
        }
        finally {
            if (tx != null)
                tx.close();
        }

        for (int i = 0; i < gridCount(); i++) {
            if (grid(i).affinity(null).isPrimaryOrBackup(grid(i).localNode(), key)) {
                GridCacheEntryEx<Object, Object> curEntry =
                    internalCache.peekEx(key);

                assertEquals(ttl, curEntry.ttl());

                assert curEntry.expireTime() > startTime;

                expireTimes[i] = curEntry.expireTime();
            }
        }

        // And one more direct update to ensure that expire time is shifted forward.
        U.sleep(100);

        tx = inTx ? transactions().txStart() : null;

        try {
            jcache().withExpiryPolicy(expiry).put(key, 3);

            if (tx != null)
                tx.commit();
        }
        finally {
            if (tx != null)
                tx.close();
        }

        for (int i = 0; i < gridCount(); i++) {
            if (grid(i).affinity(null).isPrimaryOrBackup(grid(i).localNode(), key)) {
                GridCacheEntryEx<Object, Object> curEntry =
                    internalCache.peekEx(key);

                assertEquals(ttl, curEntry.ttl());

                assert curEntry.expireTime() > startTime;

                expireTimes[i] = curEntry.expireTime();
            }
        }

        // And one more update to ensure that ttl is not changed and expire time is not shifted forward.
        U.sleep(100);

        log.info("Put 4");

        tx = inTx ? transactions().txStart() : null;

        try {
            jcache().put(key, 4);

            if (tx != null)
                tx.commit();
        }
        finally {
            if (tx != null)
                tx.close();
        }

        log.info("Put 4 done");

        for (int i = 0; i < gridCount(); i++) {
            if (grid(i).affinity(null).isPrimaryOrBackup(grid(i).localNode(), key)) {
                GridCacheEntryEx<Object, Object> curEntry =
                    internalCache.peekEx(key);

                assertEquals(ttl, curEntry.ttl());
                assertEquals(expireTimes[i], curEntry.expireTime());
            }
        }

        // Avoid reloading from store.
        map.remove(key);

        assertTrue(GridTestUtils.waitForCondition(new GridAbsPredicateX() {
            @SuppressWarnings("unchecked")
            @Override public boolean applyx() throws IgniteCheckedException {
                try {
                    Integer val = c.get(key);

                    if (val != null) {
                        info("Value is in cache [key=" + key + ", val=" + val + ']');

                        return false;
                    }

                    // Get "cache" field from GridCacheProxyImpl.
                    GridCacheAdapter c0 = GridTestUtils.getFieldValue(c, "cache");

                    if (!c0.context().deferredDelete()) {
                        GridCacheEntryEx e0 = c0.peekEx(key);

                        return e0 == null || (e0.rawGet() == null && e0.valueBytes() == null);
                    }
                    else
                        return true;
                }
                catch (GridCacheEntryRemovedException e) {
                    throw new RuntimeException(e);
                }
            }
        }, Math.min(ttl * 10, getTestTimeout())));

<<<<<<< HEAD
        if (internalCache.isLocal())
            return;
=======
        // Ensure that old TTL and expire time are not longer "visible".
        entry = c.entry(key);

        assert entry.get() == null;

        assertEquals(0, entry.timeToLive());
        assertEquals(0, entry.expirationTime());

        // Ensure that next update will not pick old expire time.

        tx = inTx ? c.txStart() : null;

        try {
            entry.set(10);

            if (tx != null)
                tx.commit();
        }
        finally {
            if (tx != null)
                tx.close();
        }

        U.sleep(2000);
>>>>>>> 4e60207b

        // Ensure that old TTL and expire time are not longer "visible".
        entry = internalCache.peekEx(key);

        assert c.entry(key).getValue() == null;

        assertEquals(0, entry.ttl());
        assertEquals(0, entry.expireTime());
    }

    /**
     * @throws Exception In case of error.
     */
    public void testLocalEvict() throws Exception {
        IgniteCache<String, Integer> cache = jcache();

        List<String> keys = primaryKeysForCache(cache, 3);

        String key1 = keys.get(0);
        String key2 = keys.get(1);
        String key3 = keys.get(2);

        cache.put(key1, 1);
        cache.put(key2, 2);
        cache.put(key3, 3);

        assert cache.localPeek(key1, CachePeekMode.ONHEAP) == 1;
        assert cache.localPeek(key2, CachePeekMode.ONHEAP) == 2;
        assert cache.localPeek(key3, CachePeekMode.ONHEAP) == 3;

        cache.localEvict(F.asList(key1, key2));

        assert cache.localPeek(key1, CachePeekMode.ONHEAP) == null;
        assert cache.localPeek(key2, CachePeekMode.ONHEAP) == null;
        assert cache.localPeek(key3, CachePeekMode.ONHEAP) == 3;

        loadAll(cache, ImmutableSet.of(key1, key2), true);

        CacheAffinity<String> aff = ignite(0).affinity(null);

        for (int i = 0; i < gridCount(); i++) {
            if (aff.isPrimaryOrBackup(grid(i).cluster().localNode(), key1))
                assertEquals((Integer)1, peek(jcache(i), key1));

            if (aff.isPrimaryOrBackup(grid(i).cluster().localNode(), key2))
                assertEquals((Integer)2, peek(jcache(i), key2));

            if (aff.isPrimaryOrBackup(grid(i).cluster().localNode(), key3))
                assertEquals((Integer)3, peek(jcache(i), key3));
        }
    }

    /**
     * @throws Exception If failed.
     */
    public void testUnswap() throws Exception {
        GridCache<String, Integer> cache = cache();

        List<String> keys = primaryKeysForCache(jcache(), 3);

        String k1 = keys.get(0);
        String k2 = keys.get(1);
        String k3 = keys.get(2);

        cache.put(k1, 1);
        cache.put(k2, 2);
        cache.put(k3, 3);

        final AtomicInteger swapEvts = new AtomicInteger(0);
        final AtomicInteger unswapEvts = new AtomicInteger(0);

        Collection<String> locKeys = new HashSet<>();

        if (CU.isAffinityNode(cache.configuration())) {
            locKeys.addAll(cache.primaryKeySet());

            info("Local keys (primary): " + locKeys);

            locKeys.addAll(cache.keySet(new IgnitePredicate<Cache.Entry<String, Integer>>() {
                @Override public boolean apply(Cache.Entry<String, Integer> e) {
                    return grid(0).affinity(null).isBackup(grid(0).localNode(), e.getKey());
                }
            }));

            info("Local keys (primary + backup): " + locKeys);
        }

        for (int i = 0; i < gridCount(); i++) {
            grid(i).events().localListen(new IgnitePredicate<Event>() {
                @Override public boolean apply(Event evt) {
                    info("Received event: " + evt);

                    switch (evt.type()) {
                        case EVT_CACHE_OBJECT_SWAPPED:
                            swapEvts.incrementAndGet();

                            break;
                        case EVT_CACHE_OBJECT_UNSWAPPED:
                            unswapEvts.incrementAndGet();

                            break;
                    }

                    return true;
                }
            }, EVT_CACHE_OBJECT_SWAPPED, EVT_CACHE_OBJECT_UNSWAPPED);
        }

        assert cache.evict(k2);
        assert cache.evict(k3);

        assert cache.containsKey(k1);
        assert !cache.containsKey(k2);
        assert !cache.containsKey(k3);

        int cnt = 0;

        if (locKeys.contains(k2)) {
            assertEquals((Integer)2, cache.promote(k2));

            cnt++;
        }
        else
            assertNull(cache.promote(k2));

        if (locKeys.contains(k3)) {
            assertEquals((Integer)3, cache.promote(k3));

            cnt++;
        }
        else
            assertNull(cache.promote(k3));

        assertEquals(cnt, swapEvts.get());
        assertEquals(cnt, unswapEvts.get());

        assert cache.evict(k1);

        assertEquals((Integer)1, cache.get(k1));

        if (locKeys.contains(k1))
            cnt++;

        assertEquals(cnt, swapEvts.get());
        assertEquals(cnt, unswapEvts.get());

        cache.clear();

        // Check with multiple arguments.
        cache.put(k1, 1);
        cache.put(k2, 2);
        cache.put(k3, 3);

        swapEvts.set(0);
        unswapEvts.set(0);

        cache.evict(k2);
        cache.evict(k3);

        assert cache.containsKey(k1);
        assert !cache.containsKey(k2);
        assert !cache.containsKey(k3);

        cache.promoteAll(F.asList(k2, k3));

        cnt = 0;

        if (locKeys.contains(k2))
            cnt++;

        if (locKeys.contains(k3))
            cnt++;

        assertEquals(cnt, swapEvts.get());
        assertEquals(cnt, unswapEvts.get());
    }

    /**
     * JUnit.
     */
    public void testCacheProxy() {
        IgniteCache<String, Integer> cache = jcache();

        assert cache instanceof IgniteCacheProxy;
    }

    /**
     * JUnit.
     *
     * @throws Exception If failed.
     */
    public void testCompactExpired() throws Exception {
        IgniteCache<String, Integer> cache = jcache();

        String key = F.first(primaryKeysForCache(cache, 1));

        cache.put(key, 1);

        long ttl = 500;

        final ExpiryPolicy expiry = new TouchedExpiryPolicy(new Duration(MILLISECONDS, ttl));

        grid(0).jcache(null).withExpiryPolicy(expiry).put(key, 1);

        Thread.sleep(ttl + 100);

        // Peek will actually remove entry from cache.
        assertNull(cache.localPeek(key, CachePeekMode.ONHEAP));

        assert cache.localSize() == 0;
    }

    /**
     * JUnit.
     *
     * @throws Exception If failed.
     */
    public void testOptimisticTxMissingKey() throws Exception {
        if (txEnabled()) {
            try (IgniteTx tx = transactions().txStart(OPTIMISTIC, READ_COMMITTED)) {
                // Remove missing key.
                assertTrue(jcache().remove(UUID.randomUUID().toString()));

                tx.commit();
            }
        }
    }

    /**
     * JUnit.
     *
     * @throws Exception If failed.
     */
    public void testOptimisticTxMissingKeyNoCommit() throws Exception {
        if (txEnabled()) {
            try (IgniteTx tx = transactions().txStart(OPTIMISTIC, READ_COMMITTED)) {
                // Remove missing key.
                assertTrue(jcache().remove(UUID.randomUUID().toString()));

                tx.setRollbackOnly();
            }
        }
    }

    /**
     * @throws Exception If failed.
     */
    public void testOptimisticTxReadCommittedInTx() throws Exception {
        checkRemovexInTx(OPTIMISTIC, READ_COMMITTED);
    }

    /**
     * @throws Exception If failed.
     */
    public void testOptimisticTxRepeatableReadInTx() throws Exception {
        checkRemovexInTx(OPTIMISTIC, REPEATABLE_READ);
    }

    /**
     * @throws Exception If failed.
     */
    public void testPessimisticTxReadCommittedInTx() throws Exception {
        checkRemovexInTx(PESSIMISTIC, READ_COMMITTED);
    }

    /**
     * @throws Exception If failed.
     */
    public void testPessimisticTxRepeatableReadInTx() throws Exception {
        checkRemovexInTx(PESSIMISTIC, REPEATABLE_READ);
    }

    /**
     * @param concurrency Concurrency.
     * @param isolation Isolation.
     * @throws Exception If failed.
     */
    private void checkRemovexInTx(IgniteTxConcurrency concurrency, IgniteTxIsolation isolation) throws Exception {
        if (txEnabled()) {
            final int cnt = 10;

            CU.inTx(ignite(0), jcache(), concurrency, isolation, new CIX1<IgniteCache<String, Integer>>() {
                @Override public void applyx(IgniteCache<String, Integer> cache) {
                    for (int i = 0; i < cnt; i++)
                        cache.put("key" + i, i);
                }
            });

            CU.inTx(ignite(0), jcache(), concurrency, isolation, new CIX1<IgniteCache<String, Integer>>() {
                @Override public void applyx(IgniteCache<String, Integer> cache) {
                    for (int i = 0; i < cnt; i++)
                        assertEquals(new Integer(i), cache.get("key" + i));
                }
            });

            CU.inTx(ignite(0), jcache(), concurrency, isolation, new CIX1<IgniteCache<String, Integer>>() {
                @Override public void applyx(IgniteCache<String, Integer> cache) throws IgniteCheckedException {
                    for (int i = 0; i < cnt; i++)
                        assertTrue(cache.remove("key" + i));
                }
            });
        }
    }

    /**
     * JUnit.
     *
     * @throws Exception If failed.
     */
    public void testPessimisticTxMissingKey() throws Exception {
        if (txEnabled()) {
            try (IgniteTx tx = transactions().txStart(PESSIMISTIC, READ_COMMITTED)) {
                // Remove missing key.
                assertFalse(jcache().remove(UUID.randomUUID().toString()));

                tx.commit();
            }
        }
    }

    /**
     * JUnit.
     *
     * @throws Exception If failed.
     */
    public void testPessimisticTxMissingKeyNoCommit() throws Exception {
        if (txEnabled()) {
            try (IgniteTx tx = transactions().txStart(PESSIMISTIC, READ_COMMITTED)) {
                // Remove missing key.
                assertFalse(jcache().remove(UUID.randomUUID().toString()));

                tx.setRollbackOnly();
            }
        }
    }

    /**
     * @throws Exception If failed.
     */
    public void testPessimisticTxRepeatableRead() throws Exception {
        if (txEnabled()) {
            try (IgniteTx ignored = transactions().txStart(PESSIMISTIC, REPEATABLE_READ)) {
                jcache().put("key", 1);

                assert jcache().get("key") == 1;
            }
        }
    }

    /**
     * @throws Exception If failed.
     */
    public void testPessimisticTxRepeatableReadOnUpdate() throws Exception {
        if (txEnabled()) {
            try (IgniteTx ignored = transactions().txStart(PESSIMISTIC, REPEATABLE_READ)) {
                jcache().put("key", 1);

                assert jcache().getAndPut("key", 2) == 1;
            }
        }
    }

    /**
     * @throws Exception In case of error.
     */
    public void testToMap() throws Exception {
        IgniteCache<String, Integer> cache = jcache();

        if (offheapTiered(cache))
            return;

        cache.put("key1", 1);
        cache.put("key2", 2);

        Map<String, Integer> map = new HashMap<>();

        for (int i = 0; i < gridCount(); i++) {
            for (Cache.Entry<String, Integer> entry : jcache(i))
                map.put(entry.getKey(), entry.getValue());
        }

        assert map != null;
        assert map.size() == 2;
        assert map.get("key1") == 1;
        assert map.get("key2") == 2;
    }

    /**
     * @param keys Expected keys.
     * @throws Exception If failed.
     */
    protected void checkSize(Collection<String> keys) throws Exception {
        if (nearEnabled())
            assertEquals(keys.size(), jcache().localSize());
        else {
            for (int i = 0; i < gridCount(); i++) {
                GridCacheContext<String, Integer> ctx = context(i);

                if (offheapTiered(ctx.cache()))
                    continue;

                int size = 0;

                for (String key : keys) {
                    if (ctx.affinity().localNode(key, ctx.discovery().topologyVersion())) {
                        GridCacheEntryEx<String, Integer> e =
                            ctx.isNear() ? ctx.near().dht().peekEx(key) : ctx.cache().peekEx(key);

                        assert e != null : "Entry is null [idx=" + i + ", key=" + key + ", ctx=" + ctx + ']';
                        assert !e.deleted() : "Entry is deleted: " + e;

                        size++;
                    }
                }

                assertEquals("Incorrect size on cache #" + i, size, jcache(i).localSize());
            }
        }
    }

    /**
     * @param keys Expected keys.
     * @throws Exception If failed.
     */
    protected void checkKeySize(Collection<String> keys) throws Exception {
        if (nearEnabled())
            assertEquals("Invalid key size: " + jcache().localSize(), keys.size(), jcache().localSize());
        else {
            for (int i = 0; i < gridCount(); i++) {
                GridCacheContext<String, Integer> ctx = context(i);

                int size = 0;

                for (String key : keys)
                    if (ctx.affinity().localNode(key, ctx.discovery().topologyVersion()))
                        size++;

                assertEquals("Incorrect key size on cache #" + i, size, jcache(i).localSize());
            }
        }
    }

    /**
     * @param exp Expected value.
     * @param key Key.
     * @throws Exception If failed.
     */
    private void checkContainsKey(boolean exp, String key) throws Exception {
        if (nearEnabled())
            assertEquals(exp, jcache().containsKey(key));
        else {
            boolean contains = false;

            for (int i = 0; i < gridCount(); i++)
                if (containsKey(jcache(i), key)) {
                    contains = true;

                    break;
                }

            assertEquals("Key: " + key, exp, contains);
        }
    }

    /**
     * @param key Key.
     */
    protected Ignite primaryIgnite(String key) {
        ClusterNode node = grid(0).affinity(null).mapKeyToNode(key);

        if (node == null)
            throw new IgniteException("Failed to find primary node.");

        UUID nodeId = node.id();

        for (int i = 0; i < gridCount(); i++) {
            if (context(i).localNodeId().equals(nodeId))
                return ignite(i);
        }

        throw new IgniteException("Failed to find primary node.");
    }

    /**
     * @param key Key.
     * @return Cache.
     */
    protected IgniteCache<String, Integer> primaryCache(String key) {
        return primaryIgnite(key).jcache(null);
    }

    /**
     * @param cache Cache.
     * @param cnt Keys count.
     * @return Collection of keys for which given cache is primary.
     */
    protected List<String> primaryKeysForCache(IgniteCache<String, Integer> cache, int cnt, int startFrom) {
        List<String> found = new ArrayList<>(cnt);

        Ignite ignite = cache.unwrap(Ignite.class);
        CacheAffinity<Object> affinity = ignite.affinity(cache.getName());

        for (int i = startFrom; i < startFrom + 100_000; i++) {
            String key = "key" + i;

            if (affinity.isPrimary(ignite.cluster().localNode(), key)) {
                found.add(key);

                if (found.size() == cnt)
                    return found;
            }
        }

        throw new IgniteException("Unable to find " + cnt + " keys as primary for cache.");
    }

    /**
     * @param cache Cache.
     * @param cnt Keys count.
     * @return Collection of keys for which given cache is primary.
     * @throws IgniteCheckedException If failed.
     */
    protected List<String> primaryKeysForCache(IgniteCache<String, Integer> cache, int cnt)
        throws IgniteCheckedException {
        return primaryKeysForCache(cache, cnt, 1);
    }

    /**
     * @throws Exception If failed.
     */
    public void testIgniteCacheIterator() throws Exception {
        IgniteCache<String, Integer> cache = jcache(0);

        assertFalse(cache.iterator().hasNext());

        Map<String, Integer> entries = new HashMap<>();

        for (int i = 0; i < 20000; ++i) {
            cache.put(Integer.toString(i), i);

            entries.put(Integer.toString(i), i);

            if (i > 0 && i % 500 == 0)
                info("Puts finished: " + i);
        }

        checkIteratorHasNext();

        checkIteratorCache(entries);

        checkIteratorRemove(cache, entries);

        checkIteratorEmpty(cache);
    }

    /**
     * If hasNext() is called repeatedly, it should return the same result.
     */
    private void checkIteratorHasNext() {
        Iterator<Cache.Entry<String, Integer>> iter = jcache(0).iterator();

        assertEquals(iter.hasNext(), iter.hasNext());

        while (iter.hasNext())
            iter.next();

        assertFalse(iter.hasNext());
    }

    /**
     * @param cache Cache.
     * @param entries Expected entries in the cache.
     */
    private void checkIteratorRemove(IgniteCache<String, Integer> cache, Map<String, Integer> entries) {
        // Check that we can remove element.
        String rmvKey = Integer.toString(5);

        removeCacheIterator(cache, rmvKey);

        entries.remove(rmvKey);

        assertFalse(cache.containsKey(rmvKey));
        assertNull(cache.get(rmvKey));

        checkIteratorCache(entries);

        // Check that we cannot call Iterator.remove() without next().
        final Iterator<Cache.Entry<String, Integer>> iter = jcache(0).iterator();

        assertTrue(iter.hasNext());

        iter.next();

        iter.remove();

        GridTestUtils.assertThrows(log, new Callable<Object>() {
            @Override public Void call() throws Exception {
                iter.remove();

                return null;
            }
        }, IllegalStateException.class, null);
    }

    /**
     * @param cache Cache.
     * @param key Key to remove.
     */
    private void removeCacheIterator(IgniteCache<String, Integer> cache, String key) {
        Iterator<Cache.Entry<String, Integer>> iter = cache.iterator();

        int delCnt = 0;

        while (iter.hasNext()) {
            Cache.Entry<String, Integer> cur = iter.next();

            if (cur.getKey().equals(key)) {
                iter.remove();

                delCnt++;
            }
        }

        assertEquals(1, delCnt);
    }

    /**
     * @param entries Expected entries in the cache.
     */
    private void checkIteratorCache(Map<String, Integer> entries) {
        for (int i = 0; i < gridCount(); ++i)
            checkIteratorCache(jcache(i), entries);
    }

    /**
     * @param cache Cache.
     * @param entries Expected entries in the cache.
     */
    private void checkIteratorCache(IgniteCache<String, Integer> cache, Map<String, Integer> entries) {
        Iterator<Cache.Entry<String, Integer>> iter = cache.iterator();

        int cnt = 0;

        while (iter.hasNext()) {
            Cache.Entry<String, Integer> cur = iter.next();

            assertTrue(entries.containsKey(cur.getKey()));
            assertEquals(entries.get(cur.getKey()), cur.getValue());

            cnt++;
        }

        assertEquals(entries.size(), cnt);
    }

    /**
     * Checks iterators are cleared.
     */
    private void checkIteratorsCleared() {
        for (int j = 0; j < gridCount(); j++) {

            GridCacheQueryManager queries = context(j).queries();

            Map map = GridTestUtils.getFieldValue(queries, GridCacheQueryManager.class, "qryIters");

            for (Object obj : map.values())
                assertEquals("Iterators not removed for grid " + j, 0, ((Map) obj).size());
        }
    }

    /**
     * Checks iterators are cleared after using.
     */
    private void checkIteratorEmpty(IgniteCache<String, Integer> cache) throws InterruptedException, InterruptedException {
        int cnt = 5;

        for (int i = 0; i < cnt; ++i) {
            Iterator<Cache.Entry<String, Integer>> iter = cache.iterator();

            iter.next();

            assert iter.hasNext();
        }

        System.gc();

        for (int i = 0; i < 10; i++) {
            try {
                cache.size(); // Trigger weak queue poll.

                checkIteratorsCleared();
            }
            catch (AssertionFailedError e) {
                if (i == 9)
                    throw e;

                log.info("Set iterators not cleared, will wait");

                Thread.sleep(500);
            }
        }
    }
}<|MERGE_RESOLUTION|>--- conflicted
+++ resolved
@@ -2888,16 +2888,6 @@
 
         assertTrue(cache.localSize() == 0);
 
-<<<<<<< HEAD
-        // Force reload on primary node.
-        for (int i = 0; i < gridCount(); i++) {
-            if (cache(i).affinity().isPrimary(grid(i).localNode(), key))
-                load(jcache(i), key, true);
-        }
-
-        // Will do near get request.
-=======
->>>>>>> 4e60207b
         load(cache, key, true);
 
         CacheAffinity<String> aff = ignite(0).affinity(null);
@@ -3184,35 +3174,8 @@
             }
         }, Math.min(ttl * 10, getTestTimeout())));
 
-<<<<<<< HEAD
         if (internalCache.isLocal())
             return;
-=======
-        // Ensure that old TTL and expire time are not longer "visible".
-        entry = c.entry(key);
-
-        assert entry.get() == null;
-
-        assertEquals(0, entry.timeToLive());
-        assertEquals(0, entry.expirationTime());
-
-        // Ensure that next update will not pick old expire time.
-
-        tx = inTx ? c.txStart() : null;
-
-        try {
-            entry.set(10);
-
-            if (tx != null)
-                tx.commit();
-        }
-        finally {
-            if (tx != null)
-                tx.close();
-        }
-
-        U.sleep(2000);
->>>>>>> 4e60207b
 
         // Ensure that old TTL and expire time are not longer "visible".
         entry = internalCache.peekEx(key);
