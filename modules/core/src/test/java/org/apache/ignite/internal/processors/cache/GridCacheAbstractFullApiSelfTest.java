--- conflicted
+++ resolved
@@ -3559,16 +3559,10 @@
      * @throws Exception If failed.
      */
     private void checkTtl(boolean inTx, boolean oldEntry) throws Exception {
-<<<<<<< HEAD
         // TODO GG-11133.
         if (true)
             return;
 
-        if (isMultiJvm())
-            fail("https://issues.apache.org/jira/browse/IGNITE-1089");
-
-=======
->>>>>>> b0450edc
         if (memoryMode() == OFFHEAP_TIERED)
             return;
 
