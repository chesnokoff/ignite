--- conflicted
+++ resolved
@@ -892,13 +892,8 @@
             while (true) {
                 boolean wait = false;
 
-<<<<<<< HEAD
-                for (int p = 0; p < affinity(cache).partitions(); p++) {
+                for (int p = 0; p < g.affinity(cacheName).partitions(); p++) {
                     Collection<ClusterNode> nodes = top.nodes(p, AffinityTopologyVersion.NONE);
-=======
-                for (int p = 0; p < g.affinity(cacheName).partitions(); p++) {
-                    Collection<ClusterNode> nodes = top.nodes(p, -1);
->>>>>>> 6909cc4b
 
                     if (nodes.size() > backups + 1) {
                         LT.warn(log, null, "Partition map was not updated yet (will wait) [grid=" + g.name() +
