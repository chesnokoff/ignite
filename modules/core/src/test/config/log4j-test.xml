<?xml version="1.0" encoding="UTF-8"?>

<!--
  Licensed to the Apache Software Foundation (ASF) under one or more
  contributor license agreements.  See the NOTICE file distributed with
  this work for additional information regarding copyright ownership.
  The ASF licenses this file to You under the Apache License, Version 2.0
  (the "License"); you may not use this file except in compliance with
  the License.  You may obtain a copy of the License at

       http://www.apache.org/licenses/LICENSE-2.0

  Unless required by applicable law or agreed to in writing, software
  distributed under the License is distributed on an "AS IS" BASIS,
  WITHOUT WARRANTIES OR CONDITIONS OF ANY KIND, either express or implied.
  See the License for the specific language governing permissions and
  limitations under the License.
-->

<!DOCTYPE log4j:configuration PUBLIC "-//APACHE//DTD LOG4J 1.2//EN"
    "http://logging.apache.org/log4j/1.2/apidocs/org/apache/log4j/xml/doc-files/log4j.dtd">
<!--
    Log4j configuration.
-->
<log4j:configuration xmlns:log4j="http://jakarta.apache.org/log4j/" debug="false">
    <!--
        Logs System.out messages to console.
    -->
    <appender name="CONSOLE" class="org.apache.log4j.ConsoleAppender">
        <!-- Log to STDOUT. -->
        <param name="Target" value="System.out"/>

        <!-- Log from DEBUG and higher. -->
        <param name="Threshold" value="DEBUG"/>

        <!-- The default pattern: Date Priority [Category] Message\n -->
        <layout class="org.apache.log4j.PatternLayout">
            <param name="ConversionPattern" value="[%d{ABSOLUTE}][%-5p][%t][%c{1}] %m%n"/>
        </layout>

        <!-- Do not log beyond INFO level. -->
        <filter class="org.apache.log4j.varia.LevelRangeFilter">
            <param name="levelMin" value="DEBUG"/>
            <param name="levelMax" value="INFO"/>
        </filter>
    </appender>

    <!--
        Logs all System.err messages to console.
    -->
    <appender name="CONSOLE_ERR" class="org.apache.log4j.ConsoleAppender">
        <!-- Log to STDERR. -->
        <param name="Target" value="System.err"/>

        <!-- Log from WARN and higher. -->
        <param name="Threshold" value="WARN"/>

        <!-- The default pattern: Date Priority [Category] Message\n -->
        <layout class="org.apache.log4j.PatternLayout">
            <param name="ConversionPattern" value="[%d{ABSOLUTE}][%-5p][%t][%c{1}] %m%n"/>
        </layout>
    </appender>

    <!--
        Logs all output to specified file.
    -->
    <appender name="FILE" class="org.apache.log4j.RollingFileAppender">
        <param name="Threshold" value="DEBUG"/>
        <param name="File" value="${IGNITE_HOME}/work/log/ignite.log"/>
        <param name="Append" value="true"/>
        <param name="MaxFileSize" value="10MB"/>
        <param name="MaxBackupIndex" value="10"/>
        <layout class="org.apache.log4j.PatternLayout">
            <param name="ConversionPattern" value="[%d{ABSOLUTE}][%-5p][%t][%c{1}] %m%n"/>
        </layout>
    </appender>

    <!--
        Uncomment to enable Ignite query execution debugging.
    -->
    <!--
    <category name="org.apache.ignite.cache.query">
        <level value="DEBUG"/>
    </category>
    -->

    <!--
    <category name="org.apache.ignite.internal.processors.query">
        <level value="DEBUG"/>
    </category>
    -->

    <!-- Enable Ignite debugging.
     <category name="org.apache.ignite">
         <level value="DEBUG"/>
     </category>
    -->

    <!--
    <category name="org.apache.ignite.cache.msg">
        <level value="DEBUG"/>
    </category>
    -->

<<<<<<< HEAD
    <!-- Enable GG database debugging. -->
    <category name="org.gridgain.grid.internal.processors.cache.database">
        <level value="DEBUG"/>
=======
    <!--
    <category name="org.apache.ignite.continuous.query">
        <level value="DEBUG"/>
    </category>
    -->

    <!-- Disable all open source debugging. -->
    <category name="org">
        <level value="INFO"/>
>>>>>>> 86c40587
    </category>

    <category name="org.eclipse.jetty">
        <level value="INFO"/>
    </category>

    <!-- Default settings. -->
    <root>
        <!-- Print at info by default. -->
        <level value="INFO"/>

        <!-- Append to file and console. -->
        <appender-ref ref="FILE"/>
        <appender-ref ref="CONSOLE"/>
        <appender-ref ref="CONSOLE_ERR"/>
    </root>
</log4j:configuration><|MERGE_RESOLUTION|>--- conflicted
+++ resolved
@@ -102,21 +102,9 @@
     </category>
     -->
 
-<<<<<<< HEAD
-    <!-- Enable GG database debugging. -->
-    <category name="org.gridgain.grid.internal.processors.cache.database">
-        <level value="DEBUG"/>
-=======
-    <!--
-    <category name="org.apache.ignite.continuous.query">
-        <level value="DEBUG"/>
-    </category>
-    -->
-
     <!-- Disable all open source debugging. -->
     <category name="org">
         <level value="INFO"/>
->>>>>>> 86c40587
     </category>
 
     <category name="org.eclipse.jetty">
