/*
 * Licensed to the Apache Software Foundation (ASF) under one or more
 * contributor license agreements.  See the NOTICE file distributed with
 * this work for additional information regarding copyright ownership.
 * The ASF licenses this file to You under the Apache License, Version 2.0
 * (the "License"); you may not use this file except in compliance with
 * the License.  You may obtain a copy of the License at
 *
 *      http://www.apache.org/licenses/LICENSE-2.0
 *
 * Unless required by applicable law or agreed to in writing, software
 * distributed under the License is distributed on an "AS IS" BASIS,
 * WITHOUT WARRANTIES OR CONDITIONS OF ANY KIND, either express or implied.
 * See the License for the specific language governing permissions and
 * limitations under the License.
 */

package org.apache.ignite.internal.processors.cache.distributed.dht.atomic;

import java.io.Externalizable;
import java.nio.ByteBuffer;
import java.util.Collections;
import java.util.List;
import java.util.UUID;
import javax.cache.processor.EntryProcessor;
import org.apache.ignite.IgniteCheckedException;
import org.apache.ignite.cache.CacheWriteSynchronizationMode;
import org.apache.ignite.internal.processors.affinity.AffinityTopologyVersion;
import org.apache.ignite.internal.processors.cache.CacheObject;
import org.apache.ignite.internal.processors.cache.GridCacheContext;
import org.apache.ignite.internal.processors.cache.GridCacheOperation;
import org.apache.ignite.internal.processors.cache.GridCacheSharedContext;
import org.apache.ignite.internal.processors.cache.KeyCacheObject;
import org.apache.ignite.internal.processors.cache.version.GridCacheVersion;
import org.apache.ignite.internal.util.tostring.GridToStringInclude;
import org.apache.ignite.internal.util.typedef.internal.CU;
import org.apache.ignite.internal.util.typedef.internal.S;
import org.apache.ignite.plugin.extensions.communication.MessageReader;
import org.apache.ignite.plugin.extensions.communication.MessageWriter;
import org.jetbrains.annotations.NotNull;
import org.jetbrains.annotations.Nullable;

import static org.apache.ignite.internal.processors.cache.GridCacheOperation.DELETE;
import static org.apache.ignite.internal.processors.cache.GridCacheOperation.TRANSFORM;

/**
 *
 */
public class GridNearAtomicSingleUpdateRequest extends GridNearAtomicAbstractSingleUpdateRequest {
    /** */
    private static final long serialVersionUID = 0L;

    /** Key to update. */
    @GridToStringInclude
    protected KeyCacheObject key;

    /** Value to update. */
    protected CacheObject val;

    /**
     * Empty constructor required by {@link Externalizable}.
     */
    public GridNearAtomicSingleUpdateRequest() {
        // No-op.
    }

    /**
     * Constructor.
     *
     * @param cacheId Cache ID.
     * @param nodeId Node ID.
     * @param futId Future ID.
     * @param topVer Topology version.
     * @param topLocked Topology locked flag.
     * @param syncMode Synchronization mode.
     * @param op Cache update operation.
     * @param retval Return value required flag.
     * @param subjId Subject ID.
     * @param taskNameHash Task name hash code.
     * @param needPrimaryRes {@code True} if client expects primary node response.
     * @param skipStore Skip write-through to a persistent storage.
     * @param keepBinary Keep binary flag.
     * @param addDepInfo Deployment info flag.
     */
    GridNearAtomicSingleUpdateRequest(
        int cacheId,
        UUID nodeId,
        long futId,
        @NotNull AffinityTopologyVersion topVer,
        boolean topLocked,
        CacheWriteSynchronizationMode syncMode,
        GridCacheOperation op,
        boolean retval,
        @Nullable UUID subjId,
        int taskNameHash,
        boolean needPrimaryRes,
        boolean skipStore,
        boolean keepBinary,
<<<<<<< HEAD
        boolean recovery,
        boolean clientReq,
=======
>>>>>>> 48e78a99
        boolean addDepInfo
    ) {
        super(cacheId,
            nodeId,
            futId,
            topVer,
            topLocked,
            syncMode,
            op,
            retval,
            subjId,
            taskNameHash,
            needPrimaryRes,
            skipStore,
            keepBinary,
<<<<<<< HEAD
            recovery,
            clientReq,
            addDepInfo
        );
=======
            addDepInfo);
>>>>>>> 48e78a99
    }

    /** {@inheritDoc} */
    @Override public int partition() {
        assert key != null;

        return key.partition();
    }

    /**
     * @param key Key to add.
     * @param val Optional update value.
     * @param conflictTtl Conflict TTL (optional).
     * @param conflictExpireTime Conflict expire time (optional).
     * @param conflictVer Conflict version (optional).
     */
    @Override public void addUpdateEntry(KeyCacheObject key,
        @Nullable Object val,
        long conflictTtl,
        long conflictExpireTime,
        @Nullable GridCacheVersion conflictVer) {
        assert op != TRANSFORM;
        assert val != null || op == DELETE;
        assert conflictTtl < 0 : conflictTtl;
        assert conflictExpireTime < 0 : conflictExpireTime;
        assert conflictVer == null : conflictVer;

        this.key = key;

        if (val != null) {
            assert val instanceof CacheObject : val;

            this.val = (CacheObject)val;
        }
    }

    /** {@inheritDoc} */
    @Override public int size() {
        assert key != null;

        return key == null ? 0 : 1;
    }

    /** {@inheritDoc} */
    @Override public List<KeyCacheObject> keys() {
        return Collections.singletonList(key);
    }

    /** {@inheritDoc} */
    @Override public KeyCacheObject key(int idx) {
        assert idx == 0 : idx;

        return key;
    }

    /** {@inheritDoc} */
    @Override public List<?> values() {
        return Collections.singletonList(val);
    }

    /** {@inheritDoc} */
    @Override public CacheObject value(int idx) {
        assert idx == 0 : idx;

        return val;
    }

    /** {@inheritDoc} */
    @Override public EntryProcessor<Object, Object, Object> entryProcessor(int idx) {
        assert idx == 0 : idx;

        return null;
    }

    /** {@inheritDoc} */
    @Override public CacheObject writeValue(int idx) {
        assert idx == 0 : idx;

        return val;
    }

    /** {@inheritDoc} */
    @Nullable @Override public List<GridCacheVersion> conflictVersions() {
        return null;
    }

    /** {@inheritDoc} */
    @Nullable @Override public GridCacheVersion conflictVersion(int idx) {
        assert idx == 0 : idx;

        return null;
    }

    /** {@inheritDoc} */
    @Override public long conflictTtl(int idx) {
        assert idx == 0 : idx;

        return CU.TTL_NOT_CHANGED;
    }

    /** {@inheritDoc} */
    @Override public long conflictExpireTime(int idx) {
        assert idx == 0 : idx;

        return CU.EXPIRE_TIME_CALCULATE;
    }

    /** {@inheritDoc} */
    @Override public void prepareMarshal(GridCacheSharedContext ctx) throws IgniteCheckedException {
        super.prepareMarshal(ctx);

        GridCacheContext cctx = ctx.cacheContext(cacheId);

        prepareMarshalCacheObject(key, cctx);

        if (val != null)
            prepareMarshalCacheObject(val, cctx);
    }

    /** {@inheritDoc} */
    @Override public void finishUnmarshal(GridCacheSharedContext ctx, ClassLoader ldr) throws IgniteCheckedException {
        super.finishUnmarshal(ctx, ldr);

        GridCacheContext cctx = ctx.cacheContext(cacheId);

        key.finishUnmarshal(cctx.cacheObjectContext(), ldr);

        if (val != null)
            val.finishUnmarshal(cctx.cacheObjectContext(), ldr);
    }

    /** {@inheritDoc} */
    @Override public boolean writeTo(ByteBuffer buf, MessageWriter writer) {
        writer.setBuffer(buf);

        if (!super.writeTo(buf, writer))
            return false;

        if (!writer.isHeaderWritten()) {
            if (!writer.writeHeader(directType(), fieldsCount()))
                return false;

            writer.onHeaderWritten();
        }

        switch (writer.state()) {
            case 10:
                if (!writer.writeMessage("key", key))
                    return false;

                writer.incrementState();

            case 11:
                if (!writer.writeMessage("val", val))
                    return false;

                writer.incrementState();

        }

        return true;
    }

    /** {@inheritDoc} */
    @Override public boolean readFrom(ByteBuffer buf, MessageReader reader) {
        reader.setBuffer(buf);

        if (!reader.beforeMessageRead())
            return false;

        if (!super.readFrom(buf, reader))
            return false;

        switch (reader.state()) {
            case 10:
                key = reader.readMessage("key");

                if (!reader.isLastRead())
                    return false;

                reader.incrementState();

            case 11:
                val = reader.readMessage("val");

                if (!reader.isLastRead())
                    return false;

                reader.incrementState();

        }

        return reader.afterMessageRead(GridNearAtomicSingleUpdateRequest.class);
    }

    /** {@inheritDoc} */
    @Override public void cleanup(boolean clearKey) {
        val = null;

        if (clearKey)
            key = null;
    }

    /** {@inheritDoc} */
    @Override public byte directType() {
        return 125;
    }

    /** {@inheritDoc} */
    @Override public byte fieldsCount() {
        return 12;
    }

    /** {@inheritDoc} */
    @Override public String toString() {
        return S.toString(GridNearAtomicSingleUpdateRequest.class, this, "parent", super.toString());
    }
}<|MERGE_RESOLUTION|>--- conflicted
+++ resolved
@@ -96,11 +96,7 @@
         boolean needPrimaryRes,
         boolean skipStore,
         boolean keepBinary,
-<<<<<<< HEAD
         boolean recovery,
-        boolean clientReq,
-=======
->>>>>>> 48e78a99
         boolean addDepInfo
     ) {
         super(cacheId,
@@ -116,14 +112,9 @@
             needPrimaryRes,
             skipStore,
             keepBinary,
-<<<<<<< HEAD
             recovery,
-            clientReq,
             addDepInfo
         );
-=======
-            addDepInfo);
->>>>>>> 48e78a99
     }
 
     /** {@inheritDoc} */
