--- conflicted
+++ resolved
@@ -43,13 +43,8 @@
     }
 
     /** {@inheritDoc} */
-<<<<<<< HEAD
-    @Override public GridCacheEntryExtras attributesData(GridLeanMap<String, Object> attrData) {
-        return attrData != null ? new GridCacheAttributesObsoleteEntryExtras(attrData, obsoleteVer) : this;
-=======
-    @Override public GridCacheEntryExtras<K> attributesData(GridLeanMap<UUID, Object> attrData) {
+    @Override public GridCacheEntryExtras attributesData(GridLeanMap<UUID, Object> attrData) {
         return attrData != null ? new GridCacheAttributesObsoleteEntryExtras<K>(attrData, obsoleteVer) : this;
->>>>>>> 697d1999
     }
 
     /** {@inheritDoc} */
