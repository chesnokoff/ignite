/*
 * Licensed to the Apache Software Foundation (ASF) under one or more
 * contributor license agreements.  See the NOTICE file distributed with
 * this work for additional information regarding copyright ownership.
 * The ASF licenses this file to You under the Apache License, Version 2.0
 * (the "License"); you may not use this file except in compliance with
 * the License.  You may obtain a copy of the License at
 *
 *      http://www.apache.org/licenses/LICENSE-2.0
 *
 * Unless required by applicable law or agreed to in writing, software
 * distributed under the License is distributed on an "AS IS" BASIS,
 * WITHOUT WARRANTIES OR CONDITIONS OF ANY KIND, either express or implied.
 * See the License for the specific language governing permissions and
 * limitations under the License.
 */

package org.apache.ignite.internal.processors.cache.distributed.dht.atomic;

import java.nio.ByteBuffer;
import java.util.ArrayList;
import java.util.Collection;
import java.util.List;
import org.apache.ignite.IgniteCheckedException;
import org.apache.ignite.internal.GridDirectCollection;
import org.apache.ignite.internal.GridDirectTransient;
import org.apache.ignite.internal.processors.cache.GridCacheContext;
import org.apache.ignite.internal.processors.cache.GridCacheMessage;
import org.apache.ignite.internal.processors.cache.KeyCacheObject;
import org.apache.ignite.internal.util.tostring.GridToStringInclude;
import org.apache.ignite.internal.util.typedef.internal.S;
import org.apache.ignite.internal.util.typedef.internal.U;
import org.apache.ignite.plugin.extensions.communication.Message;
import org.apache.ignite.plugin.extensions.communication.MessageCollectionItemType;
import org.apache.ignite.plugin.extensions.communication.MessageReader;
import org.apache.ignite.plugin.extensions.communication.MessageWriter;

/**
 *
 */
public class UpdateErrors implements Message {
    /** */
    private static final long serialVersionUID = 0L;

    /** Failed keys. */
    @GridToStringInclude
    @GridDirectCollection(KeyCacheObject.class)
    private List<KeyCacheObject> failedKeys;

    /** Update error. */
    @GridDirectTransient
    @GridToStringInclude
    private IgniteCheckedException err;

    /** Serialized update error. */
    private byte[] errBytes;

    /**
     *
     */
    public UpdateErrors() {
        // No-op.
    }

    /**
     * @param err Error.
     */
    public UpdateErrors(IgniteCheckedException err) {
        assert err != null;

        this.err = err;
    }

    /**
     * @param err Error.
     */
    public void onError(IgniteCheckedException err){
        this.err = err;
    }

    /**
     * @return Error.
     */
    public IgniteCheckedException error() {
        return err;
    }

    /**
     * @return Failed keys.
     */
    public Collection<KeyCacheObject> failedKeys() {
        return failedKeys;
    }

    /**
     * Adds key to collection of failed keys.
     *
     * @param key Key to add.
     * @param e Error cause.
     */
    void addFailedKey(KeyCacheObject key, Throwable e) {
        if (failedKeys == null)
            failedKeys = new ArrayList<>();

        failedKeys.add(key);

        if (err == null)
            err = new IgniteCheckedException("Failed to update keys.");

        err.addSuppressed(e);
    }

    /**
     * @param keys Keys.
     * @param e Error.
     */
    void addFailedKeys(Collection<KeyCacheObject> keys, Throwable e) {
        if (failedKeys == null)
            failedKeys = new ArrayList<>(keys.size());

        failedKeys.addAll(keys);

        if (err == null)
            err = new IgniteCheckedException("Failed to update keys on primary node.");

        err.addSuppressed(e);
    }

    /** {@inheritDoc} */
    void prepareMarshal(GridCacheMessage msg, GridCacheContext cctx) throws IgniteCheckedException {
        msg.prepareMarshalCacheObjects(failedKeys, cctx);

        if (errBytes == null)
            errBytes = U.marshal(cctx.marshaller(), err);
    }

    /** {@inheritDoc} */
    void finishUnmarshal(GridCacheMessage msg, GridCacheContext cctx, ClassLoader ldr) throws IgniteCheckedException {
        msg.finishUnmarshalCacheObjects(failedKeys, cctx, ldr);

        if (errBytes != null && err == null)
            err = U.unmarshal(cctx.marshaller(), errBytes, U.resolveClassLoader(ldr, cctx.gridConfig()));
    }

    /** {@inheritDoc} */
    @Override public boolean writeTo(ByteBuffer buf, MessageWriter writer) {
        writer.setBuffer(buf);

        if (!writer.isHeaderWritten()) {
            if (!writer.writeHeader(directType(), fieldsCount()))
                return false;

            writer.onHeaderWritten();
        }

        switch (writer.state()) {
            case 0:
                if (!writer.writeByteArray("errBytes", errBytes))
                    return false;

                writer.incrementState();

            case 1:
                if (!writer.writeCollection("failedKeys", failedKeys, MessageCollectionItemType.MSG))
                    return false;

                writer.incrementState();

        }

        return true;
    }

    /** {@inheritDoc} */
    @Override public boolean readFrom(ByteBuffer buf, MessageReader reader) {
        reader.setBuffer(buf);

        if (!reader.beforeMessageRead())
            return false;

        switch (reader.state()) {
            case 0:
                errBytes = reader.readByteArray("errBytes");

                if (!reader.isLastRead())
                    return false;

                reader.incrementState();

            case 1:
                failedKeys = reader.readCollection("failedKeys", MessageCollectionItemType.MSG);

                if (!reader.isLastRead())
                    return false;

                reader.incrementState();

        }

        return reader.afterMessageRead(UpdateErrors.class);
    }

    /** {@inheritDoc} */
<<<<<<< HEAD
    @Override public byte directType() {
        return -49;
=======
    @Override public short directType() {
        return -46;
>>>>>>> 44cf1d21
    }

    /** {@inheritDoc} */
    @Override public byte fieldsCount() {
        return 2;
    }

    /** {@inheritDoc} */
    @Override public void onAckReceived() {
        // No-op.
    }

    /** {@inheritDoc} */
    @Override public String toString() {
        return S.toString(UpdateErrors.class, this);
    }
}<|MERGE_RESOLUTION|>--- conflicted
+++ resolved
@@ -201,13 +201,8 @@
     }
 
     /** {@inheritDoc} */
-<<<<<<< HEAD
-    @Override public byte directType() {
+    @Override public short directType() {
         return -49;
-=======
-    @Override public short directType() {
-        return -46;
->>>>>>> 44cf1d21
     }
 
     /** {@inheritDoc} */
