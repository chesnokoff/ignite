--- conflicted
+++ resolved
@@ -25,6 +25,7 @@
 import org.apache.ignite.igfs.*;
 import org.apache.ignite.igfs.mapreduce.*;
 import org.apache.ignite.internal.*;
+import org.apache.ignite.internal.processors.query.*;
 import org.apache.ignite.internal.util.ipc.*;
 import org.apache.ignite.internal.util.typedef.*;
 import org.apache.ignite.internal.util.typedef.internal.*;
@@ -267,28 +268,21 @@
             if (dataCacheCfg == null)
                 throw new IgniteCheckedException("Data cache is not configured locally for IGFS: " + cfg);
 
-<<<<<<< HEAD
-            if (dataCacheCfg.isQueryIndexEnabled())
+            if (GridQueryProcessor.isEnabled(dataCacheCfg))
                 throw new IgniteCheckedException("IGFS data cache cannot start with enabled query indexing.");
 
             if (dataCacheCfg.getAtomicityMode() != TRANSACTIONAL)
                 throw new IgniteCheckedException("Data cache should be transactional: " + cfg.getDataCacheName());
-=======
-            GridCache<Object, Object> metaCache = ctx.cache().cache(cfg.getMetaCacheName());
->>>>>>> a0d6f5d5
 
             if (metaCacheCfg == null)
                 throw new IgniteCheckedException("Metadata cache is not configured locally for IGFS: " + cfg);
 
-<<<<<<< HEAD
-            if (metaCacheCfg.isQueryIndexEnabled())
+            if (GridQueryProcessor.isEnabled(metaCacheCfg))
                 throw new IgniteCheckedException("IGFS metadata cache cannot start with enabled query indexing.");
 
             if (metaCacheCfg.getAtomicityMode() != TRANSACTIONAL)
                 throw new IgniteCheckedException("Meta cache should be transactional: " + cfg.getMetaCacheName());
 
-=======
->>>>>>> a0d6f5d5
             if (F.eq(cfg.getDataCacheName(), cfg.getMetaCacheName()))
                 throw new IgniteCheckedException("Cannot use same cache as both data and meta cache: " + cfg.getName());
 
