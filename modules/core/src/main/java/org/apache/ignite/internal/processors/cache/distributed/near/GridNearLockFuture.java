/*
 * Licensed to the Apache Software Foundation (ASF) under one or more
 * contributor license agreements.  See the NOTICE file distributed with
 * this work for additional information regarding copyright ownership.
 * The ASF licenses this file to You under the Apache License, Version 2.0
 * (the "License"); you may not use this file except in compliance with
 * the License.  You may obtain a copy of the License at
 *
 *      http://www.apache.org/licenses/LICENSE-2.0
 *
 * Unless required by applicable law or agreed to in writing, software
 * distributed under the License is distributed on an "AS IS" BASIS,
 * WITHOUT WARRANTIES OR CONDITIONS OF ANY KIND, either express or implied.
 * See the License for the specific language governing permissions and
 * limitations under the License.
 */

package org.apache.ignite.internal.processors.cache.distributed.near;

import java.util.ArrayDeque;
import java.util.ArrayList;
import java.util.Collection;
import java.util.Iterator;
import java.util.List;
import java.util.Map;
import java.util.Queue;
import java.util.UUID;
import java.util.concurrent.atomic.AtomicReference;
import org.apache.ignite.IgniteCheckedException;
import org.apache.ignite.IgniteLogger;
import org.apache.ignite.cluster.ClusterNode;
import org.apache.ignite.internal.IgniteInternalFuture;
import org.apache.ignite.internal.cluster.ClusterTopologyCheckedException;
import org.apache.ignite.internal.cluster.ClusterTopologyServerNotFoundException;
import org.apache.ignite.internal.processors.affinity.AffinityTopologyVersion;
import org.apache.ignite.internal.processors.cache.CacheEntryPredicate;
import org.apache.ignite.internal.processors.cache.CacheObject;
import org.apache.ignite.internal.processors.cache.GridCacheContext;
import org.apache.ignite.internal.processors.cache.GridCacheEntryEx;
import org.apache.ignite.internal.processors.cache.GridCacheEntryRemovedException;
import org.apache.ignite.internal.processors.cache.GridCacheLockTimeoutException;
import org.apache.ignite.internal.processors.cache.GridCacheMvccCandidate;
import org.apache.ignite.internal.processors.cache.GridCacheMvccFuture;
import org.apache.ignite.internal.processors.cache.KeyCacheObject;
import org.apache.ignite.internal.processors.cache.distributed.GridDistributedCacheEntry;
import org.apache.ignite.internal.processors.cache.distributed.dht.GridDhtCacheEntry;
import org.apache.ignite.internal.processors.cache.distributed.dht.GridDhtTopologyFuture;
import org.apache.ignite.internal.processors.cache.distributed.dht.GridDhtTransactionalCacheAdapter;
import org.apache.ignite.internal.processors.cache.transactions.IgniteInternalTx;
import org.apache.ignite.internal.processors.cache.transactions.IgniteTxEntry;
import org.apache.ignite.internal.processors.cache.transactions.IgniteTxKey;
import org.apache.ignite.internal.processors.cache.version.GridCacheVersion;
import org.apache.ignite.internal.processors.timeout.GridTimeoutObjectAdapter;
import org.apache.ignite.internal.util.future.GridCompoundIdentityFuture;
import org.apache.ignite.internal.util.future.GridEmbeddedFuture;
import org.apache.ignite.internal.util.future.GridFutureAdapter;
import org.apache.ignite.internal.util.tostring.GridToStringExclude;
import org.apache.ignite.internal.util.tostring.GridToStringInclude;
import org.apache.ignite.internal.util.typedef.C2;
import org.apache.ignite.internal.util.typedef.CI1;
import org.apache.ignite.internal.util.typedef.internal.CU;
import org.apache.ignite.internal.util.typedef.internal.S;
import org.apache.ignite.internal.util.typedef.internal.U;
import org.apache.ignite.lang.IgniteBiTuple;
import org.apache.ignite.lang.IgniteUuid;
import org.apache.ignite.transactions.TransactionIsolation;
import org.jetbrains.annotations.Nullable;
import org.jsr166.ConcurrentHashMap8;

import static org.apache.ignite.events.EventType.EVT_CACHE_OBJECT_READ;

/**
 * Cache lock future.
 */
public final class GridNearLockFuture extends GridCompoundIdentityFuture<Boolean>
    implements GridCacheMvccFuture<Boolean> {
    /** */
    private static final long serialVersionUID = 0L;

    /** Logger reference. */
    private static final AtomicReference<IgniteLogger> logRef = new AtomicReference<>();

    /** */
    private static IgniteLogger log;

    /** Cache registry. */
    @GridToStringExclude
    private GridCacheContext<?, ?> cctx;

    /** Lock owner thread. */
    @GridToStringInclude
    private long threadId;

    /** Keys to lock. */
    private Collection<KeyCacheObject> keys;

    /** Future ID. */
    private IgniteUuid futId;

    /** Lock version. */
    private GridCacheVersion lockVer;

    /** Read flag. */
    private boolean read;

    /** Flag to return value. */
    private boolean retval;

    /** Error. */
    private volatile Throwable err;

    /** Timed out flag. */
    private volatile boolean timedOut;

    /** Timeout object. */
    @GridToStringExclude
    private LockTimeoutObject timeoutObj;

    /** Lock timeout. */
    private long timeout;

    /** Filter. */
    private CacheEntryPredicate[] filter;

    /** Transaction. */
    @GridToStringExclude
    private GridNearTxLocal tx;

    /** Topology snapshot to operate on. */
    private volatile AffinityTopologyVersion topVer;

    /** Map of current values. */
    private Map<KeyCacheObject, IgniteBiTuple<GridCacheVersion, CacheObject>> valMap;

    /** Trackable flag. */
    private boolean trackable = true;

    /** Keys locked so far. */
    @SuppressWarnings({"FieldAccessedSynchronizedAndUnsynchronized"})
    @GridToStringExclude
    private List<GridDistributedCacheEntry> entries;

    /** TTL for read operation. */
    private long accessTtl;

    /** Skip store flag. */
    private final boolean skipStore;

<<<<<<< HEAD
    /** Mappings to proceed. */
    @GridToStringExclude
    private Queue<GridNearLockMapping> mappings;
=======
    /** Keep binary context flag. */
    private final boolean keepBinary;
>>>>>>> 15877a8b

    /**
     * @param cctx Registry.
     * @param keys Keys to lock.
     * @param tx Transaction.
     * @param read Read flag.
     * @param retval Flag to return value or not.
     * @param timeout Lock acquisition timeout.
     * @param accessTtl TTL for read operation.
     * @param filter Filter.
     * @param skipStore skipStore
     */
    public GridNearLockFuture(
        GridCacheContext<?, ?> cctx,
        Collection<KeyCacheObject> keys,
        @Nullable GridNearTxLocal tx,
        boolean read,
        boolean retval,
        long timeout,
        long accessTtl,
        CacheEntryPredicate[] filter,
        boolean skipStore,
        boolean keepBinary) {
        super(cctx.kernalContext(), CU.boolReducer());

        assert keys != null;

        this.cctx = cctx;
        this.keys = keys;
        this.tx = tx;
        this.read = read;
        this.retval = retval;
        this.timeout = timeout;
        this.accessTtl = accessTtl;
        this.filter = filter;
        this.skipStore = skipStore;
        this.keepBinary = keepBinary;

        ignoreInterrupts(true);

        threadId = tx == null ? Thread.currentThread().getId() : tx.threadId();

        lockVer = tx != null ? tx.xidVersion() : cctx.versions().next();

        futId = IgniteUuid.randomUuid();

        entries = new ArrayList<>(keys.size());

        if (log == null)
            log = U.logger(cctx.kernalContext(), logRef, GridNearLockFuture.class);

        if (timeout > 0) {
            timeoutObj = new LockTimeoutObject();

            cctx.time().addTimeoutObject(timeoutObj);
        }

        valMap = new ConcurrentHashMap8<>();
    }

    /** {@inheritDoc} */
    @Override public GridCacheVersion version() {
        return lockVer;
    }

    /**
     * @return Entries.
     */
    public synchronized List<GridDistributedCacheEntry> entriesCopy() {
        return new ArrayList<>(entries);
    }

    /**
     * @return Future ID.
     */
    @Override public IgniteUuid futureId() {
        return futId;
    }

    /** {@inheritDoc} */
    @Override public boolean trackable() {
        return trackable;
    }

    /** {@inheritDoc} */
    @Override public void markNotTrackable() {
        trackable = false;
    }

    /**
     * @return {@code True} if transaction is not {@code null}.
     */
    private boolean inTx() {
        return tx != null;
    }

    /**
     * @return {@code True} if implicit-single-tx flag is set.
     */
    private boolean implicitSingleTx() {
        return tx != null && tx.implicitSingle();
    }

    /**
     * @return {@code True} if transaction is not {@code null} and has invalidate flag set.
     */
    private boolean isInvalidate() {
        return tx != null && tx.isInvalidate();
    }

    /**
     * @return {@code True} if commit is synchronous.
     */
    private boolean syncCommit() {
        return tx != null && tx.syncCommit();
    }

    /**
     * @return {@code True} if rollback is synchronous.
     */
    private boolean syncRollback() {
        return tx != null && tx.syncRollback();
    }

    /**
     * @return Transaction isolation or {@code null} if no transaction.
     */
    @Nullable private TransactionIsolation isolation() {
        return tx == null ? null : tx.isolation();
    }

    /**
     * @return {@code true} if related transaction is implicit.
     */
    private boolean implicitTx() {
        return tx != null && tx.implicit();
    }

    /**
     * @param cached Entry.
     * @return {@code True} if locked.
     * @throws GridCacheEntryRemovedException If removed.
     */
    private boolean locked(GridCacheEntryEx cached) throws GridCacheEntryRemovedException {
        // Reentry-aware check (If filter failed, lock is failed).
        return cached.lockedLocallyByIdOrThread(lockVer, threadId) && filter(cached);
    }

    /**
     * Adds entry to future.
     *
     * @param topVer Topology version.
     * @param entry Entry to add.
     * @param dhtNodeId DHT node ID.
     * @return Lock candidate.
     * @throws GridCacheEntryRemovedException If entry was removed.
     */
    @Nullable private GridCacheMvccCandidate addEntry(
        AffinityTopologyVersion topVer,
        GridNearCacheEntry entry,
        UUID dhtNodeId
    ) throws GridCacheEntryRemovedException {
        assert Thread.holdsLock(this);

        // Check if lock acquisition is timed out.
        if (timedOut)
            return null;

        // Add local lock first, as it may throw GridCacheEntryRemovedException.
        GridCacheMvccCandidate c = entry.addNearLocal(
            dhtNodeId,
            threadId,
            lockVer,
            topVer,
            timeout,
            !inTx(),
            inTx(),
            implicitSingleTx()
        );

        if (inTx()) {
            IgniteTxEntry txEntry = tx.entry(entry.txKey());

            txEntry.cached(entry);
        }

        entries.add(entry);

        if (c == null && timeout < 0) {
            if (log.isDebugEnabled())
                log.debug("Failed to acquire lock with negative timeout: " + entry);

            onFailed(false);

            return null;
        }

        // Double check if lock acquisition has already timed out.
        if (timedOut) {
            entry.removeLock(lockVer);

            return null;
        }

        return c;
    }

    /**
     * Undoes all locks.
     *
     * @param dist If {@code true}, then remove locks from remote nodes as well.
     * @param rollback {@code True} if should rollback tx.
     */
    private void undoLocks(boolean dist, boolean rollback) {
        // Transactions will undo during rollback.
        if (dist && tx == null)
            cctx.nearTx().removeLocks(lockVer, keys);
        else {
            if (rollback && tx != null) {
                if (tx.setRollbackOnly()) {
                    if (log.isDebugEnabled())
                        log.debug("Marked transaction as rollback only because locks could not be acquired: " + tx);
                }
                else if (log.isDebugEnabled())
                    log.debug("Transaction was not marked rollback-only while locks were not acquired: " + tx);
            }

            for (GridCacheEntryEx e : entriesCopy()) {
                try {
                    e.removeLock(lockVer);
                }
                catch (GridCacheEntryRemovedException ignored) {
                    while (true) {
                        try {
                            e = cctx.cache().peekEx(e.key());

                            if (e != null)
                                e.removeLock(lockVer);

                            break;
                        }
                        catch (GridCacheEntryRemovedException ignore) {
                            if (log.isDebugEnabled())
                                log.debug("Attempted to remove lock on removed entry (will retry) [ver=" +
                                    lockVer + ", entry=" + e + ']');
                        }
                    }
                }
            }
        }

        cctx.mvcc().recheckPendingLocks();
    }

    /**
     *
     * @param dist {@code True} if need to distribute lock release.
     */
    private void onFailed(boolean dist) {
        undoLocks(dist, true);

        complete(false);
    }

    /**
     * @param success Success flag.
     */
    public void complete(boolean success) {
        onComplete(success, true);
    }

    /**
     * @param nodeId Left node ID
     * @return {@code True} if node was in the list.
     */
    @SuppressWarnings({"ThrowableInstanceNeverThrown"})
    @Override public boolean onNodeLeft(UUID nodeId) {
        boolean found = false;

        for (IgniteInternalFuture<?> fut : futures()) {
            if (isMini(fut)) {
                MiniFuture f = (MiniFuture)fut;

                if (f.node().id().equals(nodeId)) {
                    if (log.isDebugEnabled())
                        log.debug("Found mini-future for left node [nodeId=" + nodeId + ", mini=" + f + ", fut=" +
                            this + ']');

                    f.onResult(newTopologyException(null, nodeId));

                    found = true;
                }
            }
        }

        if (!found) {
            if (log.isDebugEnabled())
                log.debug("Near lock future does not have mapping for left node (ignoring) [nodeId=" + nodeId +
                    ", fut=" + this + ']');
        }

        return found;
    }

    /**
     * @param nodeId Sender.
     * @param res Result.
     */
    void onResult(UUID nodeId, GridNearLockResponse res) {
        if (!isDone()) {
            if (log.isDebugEnabled())
                log.debug("Received lock response from node [nodeId=" + nodeId + ", res=" + res + ", fut=" + this + ']');

            MiniFuture mini = miniFuture(res.miniId());

            if (mini != null) {
                assert mini.node().id().equals(nodeId);

                if (log.isDebugEnabled())
                    log.debug("Found mini future for response [mini=" + mini + ", res=" + res + ']');

                mini.onResult(res);

                if (log.isDebugEnabled())
                    log.debug("Future after processed lock response [fut=" + this + ", mini=" + mini +
                        ", res=" + res + ']');

                return;
            }

            U.warn(log, "Failed to find mini future for response (perhaps due to stale message) [res=" + res +
                ", fut=" + this + ']');
        }
        else if (log.isDebugEnabled())
            log.debug("Ignoring lock response from node (future is done) [nodeId=" + nodeId + ", res=" + res +
                ", fut=" + this + ']');
    }

    /**
     * Finds pending mini future by the given mini ID.
     *
     * @param miniId Mini ID to find.
     * @return Mini future.
     */
    @SuppressWarnings("ForLoopReplaceableByForEach")
    private MiniFuture miniFuture(IgniteUuid miniId) {
        // We iterate directly over the futs collection here to avoid copy.
        synchronized (futs) {
            // Avoid iterator creation.
            for (int i = 0; i < futs.size(); i++) {
                IgniteInternalFuture<Boolean> fut = futs.get(i);

                if (!isMini(fut))
                    continue;

                MiniFuture mini = (MiniFuture)fut;

                if (mini.futureId().equals(miniId)) {
                    if (!mini.isDone())
                        return mini;
                    else
                        return null;
                }
            }
        }

        return null;
    }


    /**
     * @param t Error.
     */
    private void onError(Throwable t) {
        synchronized (this) {
            if (err == null)
                err = t;
        }
    }

    /**
     * @param cached Entry to check.
     * @return {@code True} if filter passed.
     */
    private boolean filter(GridCacheEntryEx cached) {
        try {
            if (!cctx.isAll(cached, filter)) {
                if (log.isDebugEnabled())
                    log.debug("Filter didn't pass for entry (will fail lock): " + cached);

                onFailed(true);

                return false;
            }

            return true;
        }
        catch (IgniteCheckedException e) {
            onError(e);

            return false;
        }
    }

    /**
     * Callback for whenever entry lock ownership changes.
     *
     * @param entry Entry whose lock ownership changed.
     */
    @Override public boolean onOwnerChanged(GridCacheEntryEx entry, GridCacheMvccCandidate owner) {
        if (owner != null && owner.nearLocal() && owner.version().equals(lockVer)) {
            onDone(true);

            return true;
        }

        return false;
    }

    /**
     * @return {@code True} if locks have been acquired.
     */
    private boolean checkLocks() {
        if (!isDone() && initialized() && !hasPending()) {
            synchronized (this) {
                for (int i = 0; i < entries.size(); i++) {
                    while (true) {
                        GridCacheEntryEx cached = entries.get(i);

                        try {
                            if (!locked(cached)) {
                                if (log.isDebugEnabled())
                                    log.debug("Lock is still not acquired for entry (will keep waiting) [entry=" +
                                        cached + ", fut=" + this + ']');

                                return false;
                            }

                            break;
                        }
                        // Possible in concurrent cases, when owner is changed after locks
                        // have been released or cancelled.
                        catch (GridCacheEntryRemovedException ignore) {
                            if (log.isDebugEnabled())
                                log.debug("Got removed entry in onOwnerChanged method (will retry): " + cached);

                            // Replace old entry with new one.
                            entries.set(
                                i,
                                (GridDistributedCacheEntry)cctx.cache().entryEx(cached.key()));
                        }
                    }
                }

                if (log.isDebugEnabled())
                    log.debug("Local lock acquired for entries [fut=" + this + ", entries=" + entries + "]");
            }

            onComplete(true, true);

            return true;
        }

        return false;
    }

    /** {@inheritDoc} */
    @Override public boolean cancel() {
        if (onCancelled())
            onComplete(false, true);

        return isCancelled();
    }

    /** {@inheritDoc} */
    @Override public boolean onDone(Boolean success, Throwable err) {
        if (log.isDebugEnabled())
            log.debug("Received onDone(..) callback [success=" + success + ", err=" + err + ", fut=" + this + ']');

        // If locks were not acquired yet, delay completion.
        if (isDone() || (err == null && success && !checkLocks()))
            return false;

        if (err != null && !(err instanceof GridCacheLockTimeoutException))
            onError(err);

        if (err != null)
            success = false;

        return onComplete(success, true);
    }

    /**
     * Completeness callback.
     *
     * @param success {@code True} if lock was acquired.
     * @param distribute {@code True} if need to distribute lock removal in case of failure.
     * @return {@code True} if complete by this operation.
     */
    private boolean onComplete(boolean success, boolean distribute) {
        if (log.isDebugEnabled())
            log.debug("Received onComplete(..) callback [success=" + success + ", distribute=" + distribute +
                ", fut=" + this + ']');

        if (!success)
            undoLocks(distribute, true);

        if (tx != null)
            cctx.tm().txContext(tx);

        if (super.onDone(success, err)) {
            if (log.isDebugEnabled())
                log.debug("Completing future: " + this);

            // Clean up.
            cctx.mvcc().removeMvccFuture(this);

            if (timeoutObj != null)
                cctx.time().removeTimeoutObject(timeoutObj);

            return true;
        }

        return false;
    }

    /** {@inheritDoc} */
    @Override public int hashCode() {
        return futId.hashCode();
    }

    /** {@inheritDoc} */
    @Override public String toString() {
        return S.toString(GridNearLockFuture.class, this, "inTx", inTx(), "super", super.toString());
    }

    /**
     * @param f Future.
     * @return {@code True} if mini-future.
     */
    private boolean isMini(IgniteInternalFuture<?> f) {
        return f.getClass().equals(MiniFuture.class);
    }

    /**
     * Basically, future mapping consists from two parts. First, we must determine the topology version this future
     * will map on. Locking is performed within a user transaction, we must continue to map keys on the same
     * topology version as it started. If topology version is undefined, we get current topology future and wait
     * until it completes so the topology is ready to use.
     * <p/>
     * During the second part we map keys to primary nodes using topology snapshot we obtained during the first
     * part. Note that if primary node leaves grid, the future will fail and transaction will be rolled back.
     */
    void map() {
        // Obtain the topology version to use.
        AffinityTopologyVersion topVer = cctx.mvcc().lastExplicitLockTopologyVersion(Thread.currentThread().getId());

        // If there is another system transaction in progress, use it's topology version to prevent deadlock.
        if (topVer == null && tx != null && tx.system()) {
            IgniteInternalTx tx0 = cctx.tm().anyActiveThreadTx(tx);

            if (tx0 != null)
                topVer = tx0.topologyVersionSnapshot();
        }

        if (topVer != null && tx != null)
            tx.topologyVersion(topVer);

        if (topVer == null && tx != null)
            topVer = tx.topologyVersionSnapshot();

        if (topVer != null) {
            for (GridDhtTopologyFuture fut : cctx.shared().exchange().exchangeFutures()){
                if (fut.topologyVersion().equals(topVer)){
                    Throwable err = fut.validateCache(cctx);

                    if (err != null) {
                        onDone(err);

                        return;
                    }

                    break;
                }
            }

            // Continue mapping on the same topology version as it was before.
            if (this.topVer == null)
                this.topVer = topVer;

            map(keys, false, true);

            markInitialized();

            return;
        }

        // Must get topology snapshot and map on that version.
        mapOnTopology(false);
    }

    /**
     * Acquires topology future and checks it completeness under the read lock. If it is not complete,
     * will asynchronously wait for it's completeness and then try again.
     *
     * @param remap Remap flag.
     */
    synchronized void mapOnTopology(final boolean remap) {
        // We must acquire topology snapshot from the topology version future.
        cctx.topology().readLock();

        try {
            if (cctx.topology().stopping()) {
                onDone(new IgniteCheckedException("Failed to perform cache operation (cache is stopped): " +
                    cctx.name()));

                return;
            }

            GridDhtTopologyFuture fut = cctx.topologyVersionFuture();

            if (fut.isDone()) {
                Throwable err = fut.validateCache(cctx);

                if (err != null) {
                    onDone(err);

                    return;
                }

                AffinityTopologyVersion topVer = fut.topologyVersion();

                if (remap) {
                    if (tx != null)
                        tx.onRemap(topVer);

                    this.topVer = topVer;
                }
                else {
                    if (tx != null)
                        tx.topologyVersion(topVer);

                    if (this.topVer == null)
                        this.topVer = topVer;
                }

                map(keys, remap, false);

                markInitialized();
            }
            else {
                fut.listen(new CI1<IgniteInternalFuture<AffinityTopologyVersion>>() {
                    @Override public void apply(IgniteInternalFuture<AffinityTopologyVersion> fut) {
                        try {
                            fut.get();

                            mapOnTopology(remap);
                        }
                        catch (IgniteCheckedException e) {
                            onDone(e);
                        }
                        finally {
                            cctx.shared().txContextReset();
                        }
                    }
                });
            }
        }
        finally {
            cctx.topology().readUnlock();
        }
    }

    /**
     * Maps keys to nodes. Note that we can not simply group keys by nodes and send lock request as
     * such approach does not preserve order of lock acquisition. Instead, keys are split in continuous
     * groups belonging to one primary node and locks for these groups are acquired sequentially.
     *
     * @param keys Keys.
     * @param remap Remap flag.
     * @param topLocked {@code True} if thread already acquired lock preventing topology change.
     */
    private void map(Iterable<KeyCacheObject> keys, boolean remap, boolean topLocked) {
        try {
            AffinityTopologyVersion topVer = this.topVer;

            assert topVer != null;

            assert topVer.topologyVersion() > 0 : topVer;

            if (CU.affinityNodes(cctx, topVer).isEmpty()) {
                onDone(new ClusterTopologyServerNotFoundException("Failed to map keys for near-only cache (all " +
                    "partition nodes left the grid)."));

                return;
            }

            boolean clientNode = cctx.kernalContext().clientNode();

            assert !remap || (clientNode && (tx == null || !tx.hasRemoteLocks()));

            synchronized (this) {
                mappings = new ArrayDeque<>();

                // Assign keys to primary nodes.
                GridNearLockMapping map = null;

                for (KeyCacheObject key : keys) {
                    GridNearLockMapping updated = map(
                        key,
                        map,
                        topVer);

                    // If new mapping was created, add to collection.
                    if (updated != map) {
                        mappings.add(updated);

                        if (tx != null && updated.node().isLocal())
                            tx.nearLocallyMapped(true);
                    }

                    map = updated;
                }

                if (isDone()) {
                    if (log.isDebugEnabled())
                        log.debug("Abandoning (re)map because future is done: " + this);

                    return;
                }

                if (log.isDebugEnabled())
                    log.debug("Starting (re)map for mappings [mappings=" + mappings + ", fut=" + this + ']');

                boolean first = true;

                // Create mini futures.
                for (Iterator<GridNearLockMapping> iter = mappings.iterator(); iter.hasNext(); ) {
                    GridNearLockMapping mapping = iter.next();

                    ClusterNode node = mapping.node();
                    Collection<KeyCacheObject> mappedKeys = mapping.mappedKeys();

                    assert !mappedKeys.isEmpty();

                    GridNearLockRequest req = null;

                    Collection<KeyCacheObject> distributedKeys = new ArrayList<>(mappedKeys.size());

                    boolean explicit = false;

                    for (KeyCacheObject key : mappedKeys) {
                        IgniteTxKey txKey = cctx.txKey(key);

                        while (true) {
                            GridNearCacheEntry entry = null;

                            try {
                                entry = cctx.near().entryExx(
                                    key,
                                    topVer);

                                if (!cctx.isAll(
                                    entry,
                                    filter)) {
                                    if (log.isDebugEnabled())
                                        log.debug("Entry being locked did not pass filter (will not lock): " + entry);

                                    onComplete(
                                        false,
                                        false);

                                    return;
                                }

                                // Removed exception may be thrown here.
                                GridCacheMvccCandidate cand = addEntry(
                                    topVer,
                                    entry,
                                    node.id());

                                if (isDone()) {
                                    if (log.isDebugEnabled())
                                        log.debug("Abandoning (re)map because future is done after addEntry attempt " +
                                            "[fut=" + this + ", entry=" + entry + ']');

                                    return;
                                }

                                if (cand != null) {
                                    if (tx == null && !cand.reentry())
                                        cctx.mvcc().addExplicitLock(
                                            threadId,
                                            cand,
                                            topVer);

                                    IgniteBiTuple<GridCacheVersion, CacheObject> val = entry.versionedValue();

                                    if (val == null) {
                                        GridDhtCacheEntry dhtEntry = dht().peekExx(key);

                                        try {
                                            if (dhtEntry != null)
                                                val = dhtEntry.versionedValue(topVer);
                                        }
                                        catch (GridCacheEntryRemovedException ignored) {
                                            assert dhtEntry.obsolete() : dhtEntry;

                                            if (log.isDebugEnabled())
                                                log.debug("Got removed exception for DHT entry in map (will ignore): "
                                                    + dhtEntry);
                                        }
                                    }

                                    GridCacheVersion dhtVer = null;

                                    if (val != null) {
                                        dhtVer = val.get1();

                                        valMap.put(
                                            key,
                                            val);
                                    }

                                    if (!cand.reentry()) {
                                        if (req == null) {
                                            boolean clientFirst = false;

                                            if (first) {
                                                clientFirst = clientNode &&
                                                    !topLocked &&
                                                    (tx == null || !tx.hasRemoteLocks());

                                                first = false;
                                            }

                                            req = new GridNearLockRequest(
                                                cctx.cacheId(),
                                                topVer,
                                                cctx.nodeId(),
                                                threadId,
                                                futId,
                                                lockVer,
                                                inTx(),
                                                implicitTx(),
                                                implicitSingleTx(),
                                                read,
                                                retval,
                                                isolation(),
                                                isInvalidate(),
                                                timeout,
                                                mappedKeys.size(),
                                                inTx() ? tx.size() : mappedKeys.size(),
                                                inTx() && tx.syncCommit(),
                                                inTx() ? tx.subjectId() : null,
                                                inTx() ? tx.taskNameHash() : 0,
                                                read ? accessTtl : -1L,
                                                skipStore,
                                                clientFirst,
                                                cctx.deploymentEnabled());

                                            mapping.request(req);
                                        }

<<<<<<< HEAD
                                        distributedKeys.add(key);
=======
                                        req = new GridNearLockRequest(
                                            cctx.cacheId(),
                                            topVer,
                                            cctx.nodeId(),
                                            threadId,
                                            futId,
                                            lockVer,
                                            inTx(),
                                            implicitTx(),
                                            implicitSingleTx(),
                                            read,
                                            retval,
                                            isolation(),
                                            isInvalidate(),
                                            timeout,
                                            mappedKeys.size(),
                                            inTx() ? tx.size() : mappedKeys.size(),
                                            inTx() && tx.syncCommit(),
                                            inTx() ? tx.subjectId() : null,
                                            inTx() ? tx.taskNameHash() : 0,
                                            read ? accessTtl : -1L,
                                            skipStore,
                                            keepBinary,
                                            clientFirst,
                                            cctx.deploymentEnabled());

                                        mapping.request(req);
                                    }
>>>>>>> 15877a8b

                                        if (tx != null)
                                            tx.addKeyMapping(
                                                txKey,
                                                mapping.node());

                                        req.addKeyBytes(
                                            key,
                                            retval && dhtVer == null,
                                            dhtVer,
                                            // Include DHT version to match remote DHT entry.
                                            cctx);
                                    }

                                    if (cand.reentry())
                                        explicit = tx != null && !entry.hasLockCandidate(tx.xidVersion());
                                }
                                else
                                    // Ignore reentries within transactions.
                                    explicit = tx != null && !entry.hasLockCandidate(tx.xidVersion());

                                if (explicit)
                                    tx.addKeyMapping(
                                        txKey,
                                        mapping.node());

                                break;
                            }
                            catch (GridCacheEntryRemovedException ignored) {
                                assert entry.obsolete() : "Got removed exception on non-obsolete entry: " + entry;

                                if (log.isDebugEnabled())
                                    log.debug("Got removed entry in lockAsync(..) method (will retry): " + entry);
                            }
                        }

                        // Mark mapping explicit lock flag.
                        if (explicit) {
                            boolean marked = tx != null && tx.markExplicit(node.id());

                            assert tx == null || marked;
                        }
                    }

                    if (!distributedKeys.isEmpty())
                        mapping.distributedKeys(distributedKeys);
                    else {
                        assert mapping.request() == null;

                        iter.remove();
                    }
                }
            }

            cctx.mvcc().recheckPendingLocks();

            proceedMapping();
        }
        catch (IgniteCheckedException ex) {
            onError(ex);
        }
    }

    /**
     * Gets next near lock mapping and either acquires dht locks locally or sends near lock request to
     * remote primary node.
     *
     * @throws IgniteCheckedException If mapping can not be completed.
     */
    @SuppressWarnings("unchecked")
    private void proceedMapping()
        throws IgniteCheckedException {
        GridNearLockMapping map;

        synchronized (this) {
            map = mappings.poll();
        }

        // If there are no more mappings to process, complete the future.
        if (map == null)
            return;

        final GridNearLockRequest req = map.request();
        final Collection<KeyCacheObject> mappedKeys = map.distributedKeys();
        final ClusterNode node = map.node();

        if (filter != null && filter.length != 0)
            req.filter(filter, cctx);

        if (node.isLocal()) {
            req.miniId(IgniteUuid.randomUuid());

            if (log.isDebugEnabled())
                log.debug("Before locally locking near request: " + req);

            IgniteInternalFuture<GridNearLockResponse> fut = dht().lockAllAsync(cctx, cctx.localNode(), req, filter);

            // Add new future.
            add(new GridEmbeddedFuture<>(
                new C2<GridNearLockResponse, Exception, Boolean>() {
                    @Override public Boolean apply(GridNearLockResponse res, Exception e) {
                        if (CU.isLockTimeoutOrCancelled(e) ||
                            (res != null && CU.isLockTimeoutOrCancelled(res.error())))
                            return false;

                        if (e != null) {
                            onError(e);

                            return false;
                        }

                        if (res == null) {
                            onError(new IgniteCheckedException("Lock response is null for future: " + this));

                            return false;
                        }

                        if (res.error() != null) {
                            onError(res.error());

                            return false;
                        }

                        if (log.isDebugEnabled())
                            log.debug("Acquired lock for local DHT mapping [locId=" + cctx.nodeId() +
                                ", mappedKeys=" + mappedKeys + ", fut=" + GridNearLockFuture.this + ']');

                        try {
                            int i = 0;

                            for (KeyCacheObject k : mappedKeys) {
                                while (true) {
                                    GridNearCacheEntry entry = cctx.near().entryExx(k, req.topologyVersion());

                                    try {
                                        IgniteBiTuple<GridCacheVersion, CacheObject> oldValTup =
                                            valMap.get(entry.key());

                                        boolean hasBytes = entry.hasValue();
                                        CacheObject oldVal = entry.rawGet();
                                        CacheObject newVal = res.value(i);

                                        GridCacheVersion dhtVer = res.dhtVersion(i);
                                        GridCacheVersion mappedVer = res.mappedVersion(i);

                                        // On local node don't record twice if DHT cache already recorded.
                                        boolean record = retval && oldValTup != null && oldValTup.get1().equals(dhtVer);

                                        if (newVal == null) {
                                            if (oldValTup != null) {
                                                if (oldValTup.get1().equals(dhtVer))
                                                    newVal = oldValTup.get2();

                                                oldVal = oldValTup.get2();
                                            }
                                        }

                                        // Lock is held at this point, so we can set the
                                        // returned value if any.
                                        entry.resetFromPrimary(newVal, lockVer, dhtVer, node.id(), topVer);

                                        entry.readyNearLock(lockVer, mappedVer, res.committedVersions(),
                                            res.rolledbackVersions(), res.pending());

                                        if (inTx() && implicitTx() && tx.onePhaseCommit()) {
                                            boolean pass = res.filterResult(i);

                                            tx.entry(cctx.txKey(k)).filters(pass ? CU.empty0() : CU.alwaysFalse0Arr());
                                        }

                                        if (record) {
                                            if (cctx.events().isRecordable(EVT_CACHE_OBJECT_READ))
                                                cctx.events().addEvent(
                                                    entry.partition(),
                                                    entry.key(),
                                                    tx,
                                                    null,
                                                    EVT_CACHE_OBJECT_READ,
                                                    newVal,
                                                    newVal != null,
                                                    oldVal,
                                                    hasBytes,
                                                    CU.subjectId(tx, cctx.shared()),
                                                    null,
                                                    inTx() ? tx.resolveTaskName() : null,
                                                    keepBinary);

                                            if (cctx.cache().configuration().isStatisticsEnabled())
                                                cctx.cache().metrics0().onRead(oldVal != null);
                                        }

                                        if (log.isDebugEnabled())
                                            log.debug("Processed response for entry [res=" + res +
                                                ", entry=" + entry + ']');

                                        break; // Inner while loop.
                                    }
                                    catch (GridCacheEntryRemovedException ignored) {
                                        if (log.isDebugEnabled())
                                            log.debug("Failed to add candidates because entry was " +
                                                "removed (will renew).");

                                        synchronized (GridNearLockFuture.this) {
                                            // Replace old entry with new one.
                                            entries.set(i,
                                                (GridDistributedCacheEntry)cctx.cache().entryEx(entry.key()));
                                        }
                                    }
                                }

                                i++; // Increment outside of while loop.
                            }

                            // Proceed and add new future (if any) before completing embedded future.
                            proceedMapping();
                        }
                        catch (IgniteCheckedException ex) {
                            onError(ex);

                            return false;
                        }

                        return true;
                    }
                },
                fut));
        }
        else {
            final MiniFuture fut = new MiniFuture(node, mappedKeys);

            req.miniId(fut.futureId());

            add(fut); // Append new future.

            IgniteInternalFuture<?> txSync = null;

            if (inTx())
                txSync = cctx.tm().awaitFinishAckAsync(node.id(), tx.threadId());

            if (txSync == null || txSync.isDone()) {
                try {
                    if (log.isDebugEnabled())
                        log.debug("Sending near lock request [node=" + node.id() + ", req=" + req + ']');

                    cctx.io().send(node, req, cctx.ioPolicy());
                }
                catch (ClusterTopologyCheckedException ex) {
                    assert fut != null;

                    fut.onResult(ex);
                }
            }
            else {
                txSync.listen(new CI1<IgniteInternalFuture<?>>() {
                    @Override public void apply(IgniteInternalFuture<?> t) {
                        try {
                            if (log.isDebugEnabled())
                                log.debug("Sending near lock request [node=" + node.id() + ", req=" + req + ']');

                            cctx.io().send(node, req, cctx.ioPolicy());
                        }
                        catch (ClusterTopologyCheckedException ex) {
                            assert fut != null;

                            fut.onResult(ex);
                        }
                        catch (IgniteCheckedException e) {
                            onError(e);
                        }
                    }
                });
            }
        }
    }

    /**
     * @param mapping Mappings.
     * @param key Key to map.
     * @param topVer Topology version.
     * @return Near lock mapping.
     * @throws IgniteCheckedException If mapping for key failed.
     */
    private GridNearLockMapping map(
        KeyCacheObject key,
        @Nullable GridNearLockMapping mapping,
        AffinityTopologyVersion topVer
    ) throws IgniteCheckedException {
        assert mapping == null || mapping.node() != null;

        ClusterNode primary = cctx.affinity().primary(key, topVer);

        if (primary == null)
            throw new ClusterTopologyServerNotFoundException("Failed to lock keys " +
                "(all partition nodes left the grid).");

        if (cctx.discovery().node(primary.id()) == null)
            // If primary node left the grid before lock acquisition, fail the whole future.
            throw newTopologyException(null, primary.id());

        if (mapping == null || !primary.id().equals(mapping.node().id()))
            mapping = new GridNearLockMapping(primary, key);
        else
            mapping.addKey(key);

        return mapping;
    }

    /**
     * @return DHT cache.
     */
    private GridDhtTransactionalCacheAdapter<?, ?> dht() {
        return cctx.nearTx().dht();
    }

    /**
     * Creates new topology exception for cases when primary node leaves grid during mapping.
     *
     * @param nested Optional nested exception.
     * @param nodeId Node ID.
     * @return Topology exception with user-friendly message.
     */
    private ClusterTopologyCheckedException newTopologyException(@Nullable Throwable nested, UUID nodeId) {
        ClusterTopologyCheckedException topEx = new ClusterTopologyCheckedException("Failed to acquire lock for keys " +
            "(primary node left grid, retry transaction if possible) [keys=" + keys + ", node=" + nodeId + ']', nested);

        topEx.retryReadyFuture(cctx.shared().nextAffinityReadyFuture(topVer));

        return topEx;
    }

    /**
     * Lock request timeout object.
     */
    private class LockTimeoutObject extends GridTimeoutObjectAdapter {
        /**
         * Default constructor.
         */
        LockTimeoutObject() {
            super(timeout);
        }

        /** {@inheritDoc} */
        @SuppressWarnings({"ThrowableInstanceNeverThrown"})
        @Override public void onTimeout() {
            if (log.isDebugEnabled())
                log.debug("Timed out waiting for lock response: " + this);

            timedOut = true;

            onComplete(false, true);
        }

        /** {@inheritDoc} */
        @Override public String toString() {
            return S.toString(LockTimeoutObject.class, this);
        }
    }

    /**
     * Mini-future for get operations. Mini-futures are only waiting on a single
     * node as opposed to multiple nodes.
     */
    private class MiniFuture extends GridFutureAdapter<Boolean> {
        /** */
        private static final long serialVersionUID = 0L;

        /** */
        private final IgniteUuid futId = IgniteUuid.randomUuid();

        /** Node ID. */
        @GridToStringExclude
        private ClusterNode node;

        /** Keys. */
        @GridToStringInclude
        private Collection<KeyCacheObject> keys;

        /** */
        private boolean rcvRes;

        /**
         * @param node Node.
         * @param keys Keys.
         */
        MiniFuture(
            ClusterNode node,
            Collection<KeyCacheObject> keys
        ) {
            this.node = node;
            this.keys = keys;
        }

        /**
         * @return Future ID.
         */
        IgniteUuid futureId() {
            return futId;
        }

        /**
         * @return Node ID.
         */
        public ClusterNode node() {
            return node;
        }

        /**
         * @return Keys.
         */
        public Collection<KeyCacheObject> keys() {
            return keys;
        }

        /**
         * @param e Node left exception.
         */
        void onResult(ClusterTopologyCheckedException e) {
            if (isDone())
                return;

            synchronized (this) {
                if (!rcvRes)
                    rcvRes = true;
                else
                    return;
            }

            if (log.isDebugEnabled())
                log.debug("Remote node left grid while sending or waiting for reply (will fail): " + this);

            if (tx != null)
                tx.removeMapping(node.id());

            // Primary node left the grid, so fail the future.
            GridNearLockFuture.this.onDone(newTopologyException(e, node.id()));

            onDone(true);
        }

        /**
         * @param res Result callback.
         */
        void onResult(GridNearLockResponse res) {
            synchronized (this) {
                if (!rcvRes)
                    rcvRes = true;
                else
                    return;
            }

            if (res.error() != null) {
                if (log.isDebugEnabled())
                    log.debug("Finishing mini future with an error due to error in response [miniFut=" + this +
                        ", res=" + res + ']');

                // Fail.
                if (res.error() instanceof GridCacheLockTimeoutException)
                    onDone(false);
                else
                    onDone(res.error());

                return;
            }

            if (res.clientRemapVersion() != null) {
                assert cctx.kernalContext().clientNode();

                IgniteInternalFuture<?> affFut =
                    cctx.shared().exchange().affinityReadyFuture(res.clientRemapVersion());

                if (affFut != null && !affFut.isDone()) {
                    affFut.listen(new CI1<IgniteInternalFuture<?>>() {
                        @Override public void apply(IgniteInternalFuture<?> fut) {
                            try {
                                fut.get();

                                remap();
                            }
                            catch (IgniteCheckedException e) {
                                onDone(e);
                            }
                            finally {
                                cctx.shared().txContextReset();
                            }
                        }
                    });
                }
                else
                    remap();
            }
            else {
                int i = 0;

                AffinityTopologyVersion topVer = GridNearLockFuture.this.topVer;

                for (KeyCacheObject k : keys) {
                    while (true) {
                        GridNearCacheEntry entry = cctx.near().entryExx(k, topVer);

                        try {
                            if (res.dhtVersion(i) == null) {
                                onDone(new IgniteCheckedException("Failed to receive DHT version from remote node " +
                                    "(will fail the lock): " + res));

                                return;
                            }

                            IgniteBiTuple<GridCacheVersion, CacheObject> oldValTup = valMap.get(entry.key());

                            CacheObject oldVal = entry.rawGet();
                            boolean hasOldVal = false;
                            CacheObject newVal = res.value(i);

                            boolean readRecordable = false;

                            if (retval) {
                                readRecordable = cctx.events().isRecordable(EVT_CACHE_OBJECT_READ);

                                if (readRecordable)
                                    hasOldVal = entry.hasValue();
                            }

                            GridCacheVersion dhtVer = res.dhtVersion(i);
                            GridCacheVersion mappedVer = res.mappedVersion(i);

                            if (newVal == null) {
                                if (oldValTup != null) {
                                    if (oldValTup.get1().equals(dhtVer))
                                        newVal = oldValTup.get2();

                                    oldVal = oldValTup.get2();
                                }
                            }

                            // Lock is held at this point, so we can set the
                            // returned value if any.
                            entry.resetFromPrimary(newVal, lockVer, dhtVer, node.id(), topVer);

                            if (inTx()) {
                                tx.hasRemoteLocks(true);

                                if (implicitTx() && tx.onePhaseCommit()) {
                                    boolean pass = res.filterResult(i);

                                    tx.entry(cctx.txKey(k)).filters(pass ? CU.empty0() : CU.alwaysFalse0Arr());
                                }
                            }

<<<<<<< HEAD
                            entry.readyNearLock(lockVer,
                                mappedVer,
                                res.committedVersions(),
                                res.rolledbackVersions(),
                                res.pending());

                            if (retval) {
                                if (readRecordable)
                                    cctx.events().addEvent(
                                        entry.partition(),
                                        entry.key(),
                                        tx,
                                        null,
                                        EVT_CACHE_OBJECT_READ,
                                        newVal,
                                        newVal != null,
                                        oldVal,
                                        hasOldVal,
                                        CU.subjectId(tx, cctx.shared()),
                                        null,
                                        inTx() ? tx.resolveTaskName() : null);

                                if (cctx.cache().configuration().isStatisticsEnabled())
                                    cctx.cache().metrics0().onRead(false);
                            }
=======
                                entry.readyNearLock(lockVer,
                                    mappedVer,
                                    res.committedVersions(),
                                    res.rolledbackVersions(),
                                    res.pending());

                                if (retval) {
                                    if (readRecordable)
                                        cctx.events().addEvent(
                                            entry.partition(),
                                            entry.key(),
                                            tx,
                                            null,
                                            EVT_CACHE_OBJECT_READ,
                                            newVal,
                                            newVal != null,
                                            oldVal,
                                            hasOldVal,
                                            CU.subjectId(tx, cctx.shared()),
                                            null,
                                            inTx() ? tx.resolveTaskName() : null,
                                            keepBinary);

                                    if (cctx.cache().configuration().isStatisticsEnabled())
                                        cctx.cache().metrics0().onRead(false);
                                }
>>>>>>> 15877a8b

                            if (log.isDebugEnabled())
                                log.debug("Processed response for entry [res=" + res + ", entry=" + entry + ']');

                            break; // Inner while loop.
                        }
                        catch (GridCacheEntryRemovedException ignored) {
                            if (log.isDebugEnabled())
                                log.debug("Failed to add candidates because entry was removed (will renew).");

                            synchronized (GridNearLockFuture.this) {
                                // Replace old entry with new one.
                                entries.set(i,
                                    (GridDistributedCacheEntry)cctx.cache().entryEx(entry.key()));
                            }
                        }
                    }

                    i++;
                }

                try {
                    proceedMapping();
                }
                catch (IgniteCheckedException e) {
                    onDone(e);
                }

                onDone(true);
            }
        }

        /**
         *
         */
        private void remap() {
            undoLocks(false, false);

            mapOnTopology(true);

            onDone(true);
        }

        /** {@inheritDoc} */
        @Override public String toString() {
            return S.toString(MiniFuture.class, this, "node", node.id(), "super", super.toString());
        }
    }
}<|MERGE_RESOLUTION|>--- conflicted
+++ resolved
@@ -146,14 +146,12 @@
     /** Skip store flag. */
     private final boolean skipStore;
 
-<<<<<<< HEAD
     /** Mappings to proceed. */
     @GridToStringExclude
     private Queue<GridNearLockMapping> mappings;
-=======
+
     /** Keep binary context flag. */
     private final boolean keepBinary;
->>>>>>> 15877a8b
 
     /**
      * @param cctx Registry.
@@ -1012,44 +1010,14 @@
                                                 inTx() ? tx.taskNameHash() : 0,
                                                 read ? accessTtl : -1L,
                                                 skipStore,
+                                                keepBinary,
                                                 clientFirst,
                                                 cctx.deploymentEnabled());
 
                                             mapping.request(req);
                                         }
 
-<<<<<<< HEAD
                                         distributedKeys.add(key);
-=======
-                                        req = new GridNearLockRequest(
-                                            cctx.cacheId(),
-                                            topVer,
-                                            cctx.nodeId(),
-                                            threadId,
-                                            futId,
-                                            lockVer,
-                                            inTx(),
-                                            implicitTx(),
-                                            implicitSingleTx(),
-                                            read,
-                                            retval,
-                                            isolation(),
-                                            isInvalidate(),
-                                            timeout,
-                                            mappedKeys.size(),
-                                            inTx() ? tx.size() : mappedKeys.size(),
-                                            inTx() && tx.syncCommit(),
-                                            inTx() ? tx.subjectId() : null,
-                                            inTx() ? tx.taskNameHash() : 0,
-                                            read ? accessTtl : -1L,
-                                            skipStore,
-                                            keepBinary,
-                                            clientFirst,
-                                            cctx.deploymentEnabled());
-
-                                        mapping.request(req);
-                                    }
->>>>>>> 15877a8b
 
                                         if (tx != null)
                                             tx.addKeyMapping(
@@ -1598,7 +1566,6 @@
                                 }
                             }
 
-<<<<<<< HEAD
                             entry.readyNearLock(lockVer,
                                 mappedVer,
                                 res.committedVersions(),
@@ -1619,39 +1586,12 @@
                                         hasOldVal,
                                         CU.subjectId(tx, cctx.shared()),
                                         null,
-                                        inTx() ? tx.resolveTaskName() : null);
+                                        inTx() ? tx.resolveTaskName() : null,
+                                        keepBinary);
 
                                 if (cctx.cache().configuration().isStatisticsEnabled())
                                     cctx.cache().metrics0().onRead(false);
                             }
-=======
-                                entry.readyNearLock(lockVer,
-                                    mappedVer,
-                                    res.committedVersions(),
-                                    res.rolledbackVersions(),
-                                    res.pending());
-
-                                if (retval) {
-                                    if (readRecordable)
-                                        cctx.events().addEvent(
-                                            entry.partition(),
-                                            entry.key(),
-                                            tx,
-                                            null,
-                                            EVT_CACHE_OBJECT_READ,
-                                            newVal,
-                                            newVal != null,
-                                            oldVal,
-                                            hasOldVal,
-                                            CU.subjectId(tx, cctx.shared()),
-                                            null,
-                                            inTx() ? tx.resolveTaskName() : null,
-                                            keepBinary);
-
-                                    if (cctx.cache().configuration().isStatisticsEnabled())
-                                        cctx.cache().metrics0().onRead(false);
-                                }
->>>>>>> 15877a8b
 
                             if (log.isDebugEnabled())
                                 log.debug("Processed response for entry [res=" + res + ", entry=" + entry + ']');
