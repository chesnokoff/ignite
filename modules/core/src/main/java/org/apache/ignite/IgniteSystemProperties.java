--- conflicted
+++ resolved
@@ -588,7 +588,9 @@
      */
     public static final String IGNITE_INDEXING_DISCOVERY_HISTORY_SIZE = "IGNITE_INDEXING_DISCOVERY_HISTORY_SIZE";
 
-<<<<<<< HEAD
+    /** Cache start size for on-heap maps. Defaults to 4096. */
+    public static final String IGNITE_CACHE_START_SIZE = "IGNITE_CACHE_START_SIZE";
+
     /**
      * Skip CRC calculation flag.
      */
@@ -604,10 +606,6 @@
      * WAL rebalance threshold.
      */
      public static final String IGNITE_WAL_REBALANCE_THRESHOLD = "IGNITE_WAL_REBALANCE_THRESHOLD";
-=======
-    /** Cache start size for on-heap maps. Defaults to 4096. */
-    public static final String IGNITE_CACHE_START_SIZE = "IGNITE_CACHE_START_SIZE";
->>>>>>> 59bc11bc
 
     /** Returns true for system properties only avoiding sending sensitive information. */
     private static final IgnitePredicate<Map.Entry<String, String>> PROPS_FILTER = new IgnitePredicate<Map.Entry<String, String>>() {
