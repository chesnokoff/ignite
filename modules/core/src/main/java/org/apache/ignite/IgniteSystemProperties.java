/*
 * Licensed to the Apache Software Foundation (ASF) under one or more
 * contributor license agreements.  See the NOTICE file distributed with
 * this work for additional information regarding copyright ownership.
 * The ASF licenses this file to You under the Apache License, Version 2.0
 * (the "License"); you may not use this file except in compliance with
 * the License.  You may obtain a copy of the License at
 *
 *      http://www.apache.org/licenses/LICENSE-2.0
 *
 * Unless required by applicable law or agreed to in writing, software
 * distributed under the License is distributed on an "AS IS" BASIS,
 * WITHOUT WARRANTIES OR CONDITIONS OF ANY KIND, either express or implied.
 * See the License for the specific language governing permissions and
 * limitations under the License.
 */

package org.apache.ignite;

import java.io.Serializable;
import java.lang.management.RuntimeMXBean;
import java.util.Iterator;
import java.util.Map;
import java.util.Properties;
import javax.net.ssl.HostnameVerifier;
import org.apache.ignite.marshaller.optimized.OptimizedMarshaller;
import org.jetbrains.annotations.Nullable;

/**
 * Contains constants for all system properties and environmental variables in Ignite.
 * These properties and variables can be used to affect the behavior of Ignite.
 */
public final class IgniteSystemProperties {
    /**
     * If this system property is present the Ignite will include grid name into verbose log.
     */
    public static final String IGNITE_LOG_GRID_NAME = "IGNITE_LOG_GRID_NAME";

    /**
     * This property is used internally to pass an exit code to loader when
     * Ignite instance is being restarted.
     */
    public static final String IGNITE_RESTART_CODE = "IGNITE_RESTART_CODE";

    /**
     * Presence of this system property with value {@code true} will make the grid
     * node start as a daemon node. Node that this system property will override
     * {@link org.apache.ignite.configuration.IgniteConfiguration#isDaemon()} configuration.
     */
    public static final String IGNITE_DAEMON = "IGNITE_DAEMON";

    /** Defines Ignite installation folder. */
    public static final String IGNITE_HOME = "IGNITE_HOME";

    /** If this system property is set to {@code false} - no shutdown hook will be set. */
    public static final String IGNITE_NO_SHUTDOWN_HOOK = "IGNITE_NO_SHUTDOWN_HOOK";

    /**
     * Name of the system property to disable requirement for proper node ordering
     * by discovery SPI. Use with care, as proper node ordering is required for
     * cache consistency. If set to {@code true}, then any discovery SPI can be used
     * with distributed cache, otherwise, only discovery SPIs that have annotation
     * {@link org.apache.ignite.spi.discovery.DiscoverySpiOrderSupport @GridDiscoverySpiOrderSupport(true)} will
     * be allowed.
     */
    public static final String IGNITE_NO_DISCO_ORDER = "IGNITE_NO_DISCO_ORDER";

    /**
     * If this system property is set to {@code false} - no checks for new versions will
     * be performed by Ignite. By default, Ignite periodically checks for the new
     * version and prints out the message into the log if new version of Ignite is
     * available for download.
     */
    public static final String IGNITE_UPDATE_NOTIFIER = "IGNITE_UPDATE_NOTIFIER";

    /**
     * This system property defines interval in milliseconds in which Ignite will check
     * thread pool state for starvation. Zero value will disable this checker.
     */
    public static final String IGNITE_STARVATION_CHECK_INTERVAL = "IGNITE_STARVATION_CHECK_INTERVAL";

    /**
     * If this system property is present (any value) - no ASCII logo will
     * be printed.
     */
    public static final String IGNITE_NO_ASCII = "IGNITE_NO_ASCII";

    /**
     * This property allows to override Jetty host for REST processor.
     */
    public static final String IGNITE_JETTY_HOST = "IGNITE_JETTY_HOST";

    /**
     * This property allows to override Jetty local port for REST processor.
     */
    public static final String IGNITE_JETTY_PORT = "IGNITE_JETTY_PORT";

    /**
     * This property does not allow Ignite to override Jetty log configuration for REST processor.
     */
    public static final String IGNITE_JETTY_LOG_NO_OVERRIDE = "IGNITE_JETTY_LOG_NO_OVERRIDE";

    /** This property allow rewriting default ({@code 30}) rest session expire time (in seconds). */
    public static final String IGNITE_REST_SESSION_TIMEOUT = "IGNITE_REST_SESSION_TIMEOUT";

    /**
     * This property allows to override maximum count of task results stored on one node
     * in REST processor.
     */
    public static final String IGNITE_REST_MAX_TASK_RESULTS = "IGNITE_REST_MAX_TASK_RESULTS";

    /**
     * This property defines the maximum number of attempts to remap near get to the same
     * primary node. Remapping may be needed when topology is changed concurrently with
     * get operation.
     */
    public static final String IGNITE_NEAR_GET_MAX_REMAPS = "IGNITE_NEAR_GET_MAX_REMAPS";

    /**
     * Set to either {@code true} or {@code false} to enable or disable quiet mode
     * of Ignite. In quiet mode, only warning and errors are printed into the log
     * additionally to a shortened version of standard output on the start.
     * <p>
     * Note that if you use <tt>ignite.{sh|bat}</tt> scripts to start Ignite they
     * start by default in quiet mode. You can supply <tt>-v</tt> flag to override it.
     */
    public static final String IGNITE_QUIET = "IGNITE_QUIET";

    /**
     * If this property is set to {@code true} (default) and Ignite is launched
     * in verbose mode (see {@link #IGNITE_QUIET}) and no console appenders can be found
     * in configuration, then default console appender will be added.
     * Set this property to {@code false} if no appenders should be added.
     */
    public static final String IGNITE_CONSOLE_APPENDER = "IGNITE_CONSOLE_APPENDER";

    /**
     * Name of the system property defining name of command line program.
     */
    public static final String IGNITE_PROG_NAME = "IGNITE_PROG_NAME";

    /**
     * Name of the system property defining success file name. This file
     * is used with auto-restarting functionality when Ignite is started
     * by supplied <tt>ignite.{bat|sh}</tt> scripts.
     */
    public static final String IGNITE_SUCCESS_FILE = "IGNITE_SUCCESS_FILE";

    /**
     * Name of system property to set system-wide local IP address or host. If provided it will
     * override all default local bind settings within Ignite or any of its SPIs.
     * <p>
     * Note that system-wide local bind address can also be set via {@link org.apache.ignite.configuration.IgniteConfiguration#getLocalHost()}
     * method. However, system properties have priority over configuration properties specified in
     * {@link org.apache.ignite.configuration.IgniteConfiguration}.
     */
    public static final String IGNITE_LOCAL_HOST = "IGNITE_LOCAL_HOST";

    /**
     * System property to override deployment mode configuration parameter.
     * Valid values for property are: PRIVATE, ISOLATED, SHARED or CONTINUOUS.
     *
     * @see org.apache.ignite.configuration.DeploymentMode
     * @see org.apache.ignite.configuration.IgniteConfiguration#getDeploymentMode()
     */
    public static final String IGNITE_DEP_MODE_OVERRIDE = "IGNITE_DEPLOYMENT_MODE_OVERRIDE";

    /**
     * Property controlling size of buffer holding completed transaction versions. Such buffer
     * is used to detect duplicate transaction and has a default value of {@code 102400}. In
     * most cases this value is large enough and does not need to be changed.
     */
    public static final String IGNITE_MAX_COMPLETED_TX_COUNT = "IGNITE_MAX_COMPLETED_TX_COUNT";

    /**
     * Concurrency level for all concurrent hash maps created by Ignite.
     */
    public static final String IGNITE_MAP_CONCURRENCY_LEVEL = "IGNITE_MAP_CONCURRENCY_LEVEL";

    /**
     * Transactions that take more time, than value of this property, will be output to log
     * with warning level. {@code 0} (default value) disables warning on slow transactions.
     */
    public static final String IGNITE_SLOW_TX_WARN_TIMEOUT = "IGNITE_SLOW_TX_WARN_TIMEOUT";

    /**
     * Timeout after which all uncompleted transactions originated by left node will be
     * salvaged (i.e. invalidated and committed).
     */
    public static final String IGNITE_TX_SALVAGE_TIMEOUT = "IGNITE_TX_SALVAGE_TIMEOUT";

    /**
     * Specifies maximum number of iterations for deadlock detection procedure.
     * If value of this property is less then or equal to zero then deadlock detection will be disabled.
     */
    public static final String IGNITE_TX_DEADLOCK_DETECTION_MAX_ITERS = "IGNITE_TX_DEADLOCK_DETECTION_MAX_ITERS";

    /**
     * Specifies timeout for deadlock detection procedure.
     */
    public static final String IGNITE_TX_DEADLOCK_DETECTION_TIMEOUT = "IGNITE_TX_DEADLOCK_DETECTION_TIMEOUT";

    /**
     * System property to override multicast group taken from configuration.
     * Used for testing purposes.
     */
    public static final String IGNITE_OVERRIDE_MCAST_GRP = "IGNITE_OVERRIDE_MCAST_GRP";

    /**
     * System property to override default reflection cache size. Default value is {@code 128}.
     */
    public static final String IGNITE_REFLECTION_CACHE_SIZE = "IGNITE_REFLECTION_CACHE_SIZE";

    /**
     * System property to override default job processor maps sizes for finished jobs and
     * cancellation requests. Default value is {@code 10240}.
     */
    public static final String IGNITE_JOBS_HISTORY_SIZE = "IGNITE_JOBS_HISTORY_SIZE";

    /**
     * System property to override default job metrics processor property defining
     * concurrency level for structure holding job metrics snapshots.
     * Default value is {@code 64}.
     */
    public static final String IGNITE_JOBS_METRICS_CONCURRENCY_LEVEL = "IGNITE_JOBS_METRICS_CONCURRENCY_LEVEL";

    /**
     * System property to hold optional configuration URL.
     */
    public static final String IGNITE_CONFIG_URL = "IGNITE_CONFIG_URL";

    /** System property to hold SSH host for visor-started nodes. */
    public static final String IGNITE_SSH_HOST = "IGNITE_SSH_HOST";

    /** System property to hold SSH user name for visor-started nodes. */
    public static final String IGNITE_SSH_USER_NAME = "IGNITE_SSH_USER_NAME";

    /** System property to hold preload resend timeout for evicted partitions. */
    public static final String IGNITE_PRELOAD_RESEND_TIMEOUT = "IGNITE_PRELOAD_RESEND_TIMEOUT";

    /**
     * System property to specify how often in milliseconds marshal buffers
     * should be rechecked and potentially trimmed. Default value is {@code 10,000ms}.
     */
    public static final String IGNITE_MARSHAL_BUFFERS_RECHECK = "IGNITE_MARSHAL_BUFFERS_RECHECK";

    /**
     * System property to disable {@link HostnameVerifier} for SSL connections.
     * Can be used for development with self-signed certificates. Default value is {@code false}.
     */
    public static final String IGNITE_DISABLE_HOSTNAME_VERIFIER = "IGNITE_DISABLE_HOSTNAME_VERIFIER";

    /**
     * System property to disable buffered communication if node sends less messages count than
     * specified by this property. Default value is {@code 512}.
     *
     * @deprecated Not used anymore.
     */
    @Deprecated
    public static final String IGNITE_MIN_BUFFERED_COMMUNICATION_MSG_CNT = "IGNITE_MIN_BUFFERED_COMMUNICATION_MSG_CNT";

    /**
     * Flag that will force Ignite to fill memory block with some recognisable pattern right before
     * this memory block is released. This will help to recognize cases when already released memory is accessed.
     */
    public static final String IGNITE_OFFHEAP_SAFE_RELEASE = "IGNITE_OFFHEAP_SAFE_RELEASE";

    /** Maximum size for atomic cache queue delete history (default is 200 000 entries per partition). */
    public static final String IGNITE_ATOMIC_CACHE_DELETE_HISTORY_SIZE = "IGNITE_ATOMIC_CACHE_DELETE_HISTORY_SIZE";

    /** Maximum amount of concurrent updates per system thread in atomic caches in case of PRIMARY_SYNC or FULL_ASYNC
     * write synchronization mode. If this limit is exceeded then update will be performed with FULL_SYNC
     * synchronization mode. If value is {@code 0} then limit is unbounded.
     */
    public static final String IGNITE_ATOMIC_CACHE_MAX_CONCURRENT_DHT_UPDATES =
        "IGNITE_ATOMIC_CACHE_MAX_CONCURRENT_DHT_UPDATES";

    /**
     * Comma separated list of addresses in format "10.100.22.100:45000,10.100.22.101:45000".
     * Makes sense only for {@link org.apache.ignite.spi.discovery.tcp.ipfinder.vm.TcpDiscoveryVmIpFinder}.
     */
    public static final String IGNITE_TCP_DISCOVERY_ADDRESSES = "IGNITE_TCP_DISCOVERY_ADDRESSES";

    /**
     * Flag indicating whether performance suggestions output on start should be disabled.
     */
    public static final String IGNITE_PERFORMANCE_SUGGESTIONS_DISABLED = "IGNITE_PERFORMANCE_SUGGESTIONS_DISABLED";

    /**
     * Atomic cache deferred update response buffer size.
     */
    public static final String IGNITE_ATOMIC_DEFERRED_ACK_BUFFER_SIZE = "IGNITE_ATOMIC_DEFERRED_ACK_BUFFER_SIZE";

    /**
     * Atomic cache deferred update timeout.
     */
    public static final String IGNITE_ATOMIC_DEFERRED_ACK_TIMEOUT = "IGNITE_ATOMIC_DEFERRED_ACK_TIMEOUT";

    /**
     * One phase commit deferred ack request timeout.
     */
    public static final String IGNITE_DEFERRED_ONE_PHASE_COMMIT_ACK_REQUEST_TIMEOUT =
        "IGNITE_DEFERRED_ONE_PHASE_COMMIT_ACK_REQUEST_TIMEOUT";

    /**
     * One phase commit deferred ack request buffer size.
     */
    public static final String IGNITE_DEFERRED_ONE_PHASE_COMMIT_ACK_REQUEST_BUFFER_SIZE =
        "IGNITE_DEFERRED_ONE_PHASE_COMMIT_ACK_REQUEST_BUFFER_SIZE";

    /**
     * If this property set then debug console will be opened for H2 indexing SPI.
     */
    public static final String IGNITE_H2_DEBUG_CONSOLE = "IGNITE_H2_DEBUG_CONSOLE";

    /**
     * If this property is set to {@code true} then shared memory space native debug will be enabled.
     */
    public static final String IGNITE_IPC_SHMEM_SPACE_DEBUG = "IGNITE_IPC_SHMEM_SPACE_DEBUG";

    /**
     * Property allowing to skip configuration consistency checks.
     */
    public static final String IGNITE_SKIP_CONFIGURATION_CONSISTENCY_CHECK =
        "IGNITE_SKIP_CONFIGURATION_CONSISTENCY_CHECK";

    /**
     * Flag indicating whether validation of keys put to cache should be disabled.
     */
    public static final String IGNITE_CACHE_KEY_VALIDATION_DISABLED = "IGNITE_CACHE_KEY_VALIDATION_DISABLED";

    /**
     * Environment variable to override logging directory that has been set in logger configuration.
     */
    public static final String IGNITE_LOG_DIR = "IGNITE_LOG_DIR";

    /**
     * Environment variable to set work directory. The property {@link org.apache.ignite.configuration.IgniteConfiguration#setWorkDirectory} has higher
     * priority.
     */
    public static final String IGNITE_WORK_DIR = "IGNITE_WORK_DIR";

    /**
     * If this property is set to {@code true} then Ignite will append
     * hash code of {@link Ignite} class as hex string and append
     * JVM name returned by {@link RuntimeMXBean#getName()}.
     * <p>
     * This may be helpful when running Ignite in some application server
     * clusters or similar environments to avoid MBean name collisions.
     * <p>
     * Default is {@code false}.
     */
    public static final String IGNITE_MBEAN_APPEND_JVM_ID = "IGNITE_MBEAN_APPEND_JVM_ID";

    /**
     * If this property is set to {@code true} then Ignite will append
     * hash code of class loader to MXBean name.
     * <p>
     * Default is {@code true}.
     */
    public static final String IGNITE_MBEAN_APPEND_CLASS_LOADER_ID = "IGNITE_MBEAN_APPEND_CLASS_LOADER_ID";

    /**
     * Property controlling size of buffer holding last exception. Default value of {@code 1000}.
     */
    public static final String IGNITE_EXCEPTION_REGISTRY_MAX_SIZE = "IGNITE_EXCEPTION_REGISTRY_MAX_SIZE";

    /**
     * Property controlling default behavior of cache client flag.
     */
    public static final String IGNITE_CACHE_CLIENT = "IGNITE_CACHE_CLIENT";

    /**
     * Property controlling whether CacheManager will start grid with isolated IP finder when default URL
     * is passed in. This is needed to pass TCK tests which use default URL and assume isolated cache managers
     * for different class loaders.
     */
    public static final String IGNITE_JCACHE_DEFAULT_ISOLATED = "IGNITE_CACHE_CLIENT";

    /**
     * Property controlling maximum number of SQL result rows which can be fetched into a merge table.
     * If there are less rows than this threshold then multiple passes throw a table will be possible,
     * otherwise only one pass (e.g. only result streaming is possible).
     */
    public static final String IGNITE_SQL_MERGE_TABLE_MAX_SIZE = "IGNITE_SQL_MERGE_TABLE_MAX_SIZE";

    /** Maximum size for affinity assignment history. */
    public static final String IGNITE_AFFINITY_HISTORY_SIZE = "IGNITE_AFFINITY_HISTORY_SIZE";

    /** Maximum size for discovery messages history. */
    public static final String IGNITE_DISCOVERY_HISTORY_SIZE = "IGNITE_DISCOVERY_HISTORY_SIZE";

    /** Maximum number of discovery message history used to support client reconnect. */
    public static final String IGNITE_DISCOVERY_CLIENT_RECONNECT_HISTORY_SIZE =
        "IGNITE_DISCOVERY_CLIENT_RECONNECT_HISTORY_SIZE";

    /** Number of cache operation retries in case of topology exceptions. */
    public static final String IGNITE_CACHE_RETRIES_COUNT = "IGNITE_CACHE_RETRIES_COUNT";

    /** Number of times pending cache objects will be dumped to the log in case of partition exchange timeout. */
    public static final String IGNITE_DUMP_PENDING_OBJECTS_THRESHOLD = "IGNITE_DUMP_PENDING_OBJECTS_THRESHOLD";

    /** If this property is set to {@code true} then Ignite will log thread dump in case of partition exchange timeout. */
    public static final String IGNITE_THREAD_DUMP_ON_EXCHANGE_TIMEOUT = "IGNITE_THREAD_DUMP_ON_EXCHANGE_TIMEOUT";

    /** Cache operations that take more time than value of this property will be output to log. Set to {@code 0} to disable. */
    public static final String IGNITE_LONG_OPERATIONS_DUMP_TIMEOUT = "IGNITE_LONG_OPERATIONS_DUMP_TIMEOUT";

    /** JDBC driver cursor remove delay. */
    public static final String IGNITE_JDBC_DRIVER_CURSOR_REMOVE_DELAY = "IGNITE_JDBC_DRIVER_CURSOR_RMV_DELAY";

    /** Long-long offheap map load factor. */
    public static final String IGNITE_LONG_LONG_HASH_MAP_LOAD_FACTOR = "IGNITE_LONG_LONG_HASH_MAP_LOAD_FACTOR";

    /** Maximum number of nested listener calls before listener notification becomes asynchronous. */
    public static final String IGNITE_MAX_NESTED_LISTENER_CALLS = "IGNITE_MAX_NESTED_LISTENER_CALLS";

    /** Indicating whether local store keeps primary only. Backward compatibility flag. */
    public static final String IGNITE_LOCAL_STORE_KEEPS_PRIMARY_ONLY = "IGNITE_LOCAL_STORE_KEEPS_PRIMARY_ONLY";

    /**
     * Manages {@link OptimizedMarshaller} behavior of {@code serialVersionUID} computation for
     * {@link Serializable} classes.
     */
    public static final String IGNITE_OPTIMIZED_MARSHALLER_USE_DEFAULT_SUID =
        "IGNITE_OPTIMIZED_MARSHALLER_USE_DEFAULT_SUID";

    /**
     * Manages type of serialization mechanism for {@link String} that is marshalled/unmarshalled by BinaryMarshaller.
     * Should be used for cases when a String contains a surrogate symbol without its pair one. This is frequently used
     * in algorithms that encrypts data in String format.
     */
    public static final String IGNITE_BINARY_MARSHALLER_USE_STRING_SERIALIZATION_VER_2 =
        "IGNITE_BINARY_MARSHALLER_USE_STRING_SERIALIZATION_VER_2";

    /**
     * If set to {@code true}, then default selected keys set is used inside
     * {@code GridNioServer} which lead to some extra garbage generation when
     * processing selected keys.
     * <p>
     * Default value is {@code false}. Should be switched to {@code true} if there are
     * any problems in communication layer.
     */
    public static final String IGNITE_NO_SELECTOR_OPTS = "IGNITE_NO_SELECTOR_OPTS";

    /**
     * System property to specify period in milliseconds between calls of the SQL statements cache cleanup task.
     * <p>
     * Cleanup tasks clears cache for terminated threads and for threads which did not perform SQL queries within
     * timeout configured via {@link #IGNITE_H2_INDEXING_CACHE_THREAD_USAGE_TIMEOUT} property.
     * <p>
     * Default value is {@code 10,000ms}.
     */
    public static final String IGNITE_H2_INDEXING_CACHE_CLEANUP_PERIOD = "IGNITE_H2_INDEXING_CACHE_CLEANUP_PERIOD";

    /**
     * System property to specify timeout in milliseconds after which thread's SQL statements cache is cleared by
     * cleanup task if the thread does not perform any query.
     * <p>
     * Default value is {@code 600,000ms}.
     */
    public static final String IGNITE_H2_INDEXING_CACHE_THREAD_USAGE_TIMEOUT =
        "IGNITE_H2_INDEXING_CACHE_THREAD_USAGE_TIMEOUT";

    /**
     * Manages backward compatibility of {@link IgniteServices}. All nodes in cluster must have identical value
     * of this property.
     * <p>
     * If property is {@code false} then node is not required to have service implementation class if service is not
     * deployed on this node.
     * <p>
     * If the property is {@code true} then service implementation class is required on node even if service
     * is not deployed on this node.
     * <p>
     * If the property is not set ({@code null}) then Ignite will automatically detect which compatibility mode
     * should be used.
     */
    public static final String IGNITE_SERVICES_COMPATIBILITY_MODE = "IGNITE_SERVICES_COMPATIBILITY_MODE";

    /**
     * When set to {@code true} tree-based data structures - {@code TreeMap} and {@code TreeSet} - will not be
     * wrapped into special holders introduced to overcome serialization issue caused by missing {@code Comparable}
     * interface on {@code BinaryObject}.
     * <p>
     * @deprecated Should be removed in Apache Ignite 2.0.
     */
    @Deprecated
    public static final String IGNITE_BINARY_DONT_WRAP_TREE_STRUCTURES = "IGNITE_BINARY_DONT_WRAP_TREE_STRUCTURES";

    /**
<<<<<<< HEAD
     * When set to {@code true}, for consistent id will calculate by host name, without port, and you can use
     * only one node for host in cluster.
     */
    public static final String IGNITE_CONSISTENT_ID_BY_HOST_WITHOUT_PORT = "IGNITE_CONSISTENT_ID_BY_HOST_WITHOUT_PORT";
=======
     * When set to {@code true} fields are written by BinaryMarshaller in sorted order. Otherwise
     * the natural order is used.
     * <p>
     * @deprecated Should be removed in Apache Ignite 2.0.
     */
    @Deprecated
    public static final String IGNITE_BINARY_SORT_OBJECT_FIELDS = "IGNITE_BINARY_SORT_OBJECT_FIELDS";

    /**
     * Whether Ignite can access unaligned memory addresses.
     * <p>
     * Defaults to {@code} false, meaning that unaligned access will be performed only on x86 architecture.
     */
    public static final String IGNITE_MEMORY_UNALIGNED_ACCESS = "IGNITE_MEMORY_UNALIGNED_ACCESS";
>>>>>>> ba4f7228

    /**
     * Enforces singleton.
     */
    private IgniteSystemProperties() {
        // No-op.
    }

    /**
     * Gets either system property or environment variable with given name.
     *
     * @param name Name of the system property or environment variable.
     * @return Value of the system property or environment variable.
     *         Returns {@code null} if neither can be found for given name.
     */
    @Nullable public static String getString(String name) {
        assert name != null;

        String v = System.getProperty(name);

        if (v == null)
            v = System.getenv(name);

        return v;
    }

    /**
     * Gets either system property or environment variable with given name.
     *
     * @param name Name of the system property or environment variable.
     * @param dflt Default value.
     * @return Value of the system property or environment variable.
     *         Returns {@code null} if neither can be found for given name.
     */
    @Nullable public static String getString(String name, String dflt) {
        String val = getString(name);

        return val == null ? dflt : val;
    }

    /**
     * Gets either system property or environment variable with given name.
     * The result is transformed to {@code boolean} using {@code Boolean.valueOf()} method.
     *
     * @param name Name of the system property or environment variable.
     * @return Boolean value of the system property or environment variable.
     *         Returns {@code False} in case neither system property
     *         nor environment variable with given name is found.
     */
    public static boolean getBoolean(String name) {
        return getBoolean(name, false);
    }

    /**
     * Gets either system property or environment variable with given name.
     * The result is transformed to {@code boolean} using {@code Boolean.valueOf()} method.
     *
     * @param name Name of the system property or environment variable.
     * @param dflt Default value.
     * @return Boolean value of the system property or environment variable.
     *         Returns default value in case neither system property
     *         nor environment variable with given name is found.
     */
    public static boolean getBoolean(String name, boolean dflt) {
        String val = getString(name);

        return val == null ? dflt : Boolean.valueOf(val);
    }

    /**
     * Gets either system property or environment variable with given name.
     * The result is transformed to {@code int} using {@code Integer.parseInt()} method.
     *
     * @param name Name of the system property or environment variable.
     * @param dflt Default value
     * @return Integer value of the system property or environment variable.
     *         Returns default value in case neither system property
     *         nor environment variable with given name is found.
     */
    public static int getInteger(String name, int dflt) {
        String s = getString(name);

        if (s == null)
            return dflt;

        int res;

        try {
            res = Integer.parseInt(s);
        }
        catch (NumberFormatException ignore) {
            res = dflt;
        }

        return res;
    }

    /**
     * Gets either system property or environment variable with given name.
     * The result is transformed to {@code float} using {@code Float.parseFloat()} method.
     *
     * @param name Name of the system property or environment variable.
     * @param dflt Default value
     * @return Float value of the system property or environment variable.
     *         Returns default value in case neither system property
     *         nor environment variable with given name is found.
     */
    public static float getFloat(String name, float dflt) {
        String s = getString(name);

        if (s == null)
            return dflt;

        float res;

        try {
            res = Float.parseFloat(s);
        }
        catch (NumberFormatException ignore) {
            res = dflt;
        }

        return res;
    }

    /**
     * Gets either system property or environment variable with given name.
     * The result is transformed to {@code long} using {@code Long.parseLong()} method.
     *
     * @param name Name of the system property or environment variable.
     * @param dflt Default value
     * @return Integer value of the system property or environment variable.
     *         Returns default value in case neither system property
     *         nor environment variable with given name is found.
     */
    public static long getLong(String name, long dflt) {
        String s = getString(name);

        if (s == null)
            return dflt;

        long res;

        try {
            res = Long.parseLong(s);
        }
        catch (NumberFormatException ignore) {
            res = dflt;
        }

        return res;
    }

    /**
     * Gets either system property or environment variable with given name.
     * The result is transformed to {@code double} using {@code Double.parseDouble()} method.
     *
     * @param name Name of the system property or environment variable.
     * @param dflt Default value
     * @return Integer value of the system property or environment variable.
     *         Returns default value in case neither system property
     *         nor environment variable with given name is found.
     */
    public static double getDouble(String name, double dflt) {
        String s = getString(name);

        if (s == null)
            return dflt;

        double res;

        try {
            res = Double.parseDouble(s);
        }
        catch (NumberFormatException ignore) {
            res = dflt;
        }

        return res;
    }

    /**
     * Gets snapshot of system properties.
     * Snapshot could be used for thread safe iteration over system properties.
     * Non-string properties are removed before return.
     *
     * @return Snapshot of system properties.
     */
    public static Properties snapshot() {
        Properties sysProps = (Properties)System.getProperties().clone();

        Iterator<Map.Entry<Object, Object>> iter = sysProps.entrySet().iterator();

        while (iter.hasNext()) {
            Map.Entry entry = iter.next();

            if (!(entry.getValue() instanceof String) || !(entry.getKey() instanceof String))
                iter.remove();
        }

        return sysProps;
    }
}<|MERGE_RESOLUTION|>--- conflicted
+++ resolved
@@ -488,12 +488,12 @@
     public static final String IGNITE_BINARY_DONT_WRAP_TREE_STRUCTURES = "IGNITE_BINARY_DONT_WRAP_TREE_STRUCTURES";
 
     /**
-<<<<<<< HEAD
      * When set to {@code true}, for consistent id will calculate by host name, without port, and you can use
      * only one node for host in cluster.
      */
     public static final String IGNITE_CONSISTENT_ID_BY_HOST_WITHOUT_PORT = "IGNITE_CONSISTENT_ID_BY_HOST_WITHOUT_PORT";
-=======
+
+    /**
      * When set to {@code true} fields are written by BinaryMarshaller in sorted order. Otherwise
      * the natural order is used.
      * <p>
@@ -508,7 +508,6 @@
      * Defaults to {@code} false, meaning that unaligned access will be performed only on x86 architecture.
      */
     public static final String IGNITE_MEMORY_UNALIGNED_ACCESS = "IGNITE_MEMORY_UNALIGNED_ACCESS";
->>>>>>> ba4f7228
 
     /**
      * Enforces singleton.
