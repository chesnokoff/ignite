/*
 * Licensed to the Apache Software Foundation (ASF) under one or more
 * contributor license agreements.  See the NOTICE file distributed with
 * this work for additional information regarding copyright ownership.
 * The ASF licenses this file to You under the Apache License, Version 2.0
 * (the "License"); you may not use this file except in compliance with
 * the License.  You may obtain a copy of the License at
 *
 *      http://www.apache.org/licenses/LICENSE-2.0
 *
 * Unless required by applicable law or agreed to in writing, software
 * distributed under the License is distributed on an "AS IS" BASIS,
 * WITHOUT WARRANTIES OR CONDITIONS OF ANY KIND, either express or implied.
 * See the License for the specific language governing permissions and
 * limitations under the License.
 */

package org.apache.ignite.internal.processors.cache.transactions;

import java.util.Collection;
import java.util.List;
import java.util.UUID;
import org.apache.ignite.IgniteCheckedException;
import org.apache.ignite.IgniteLogger;
import org.apache.ignite.cluster.ClusterNode;
import org.apache.ignite.internal.IgniteInternalFuture;
import org.apache.ignite.internal.cluster.ClusterTopologyCheckedException;
import org.apache.ignite.internal.processors.affinity.AffinityTopologyVersion;
import org.apache.ignite.internal.processors.cache.CacheObject;
import org.apache.ignite.internal.processors.cache.GridCacheContext;
import org.apache.ignite.internal.processors.cache.GridCacheEntryEx;
import org.apache.ignite.internal.processors.cache.GridCacheEntryInfo;
import org.apache.ignite.internal.processors.cache.GridCacheEntryRemovedException;
import org.apache.ignite.internal.processors.cache.GridCacheMessage;
import org.apache.ignite.internal.processors.cache.GridCacheReturnCompletableWrapper;
import org.apache.ignite.internal.processors.cache.GridCacheSharedContext;
import org.apache.ignite.internal.processors.cache.KeyCacheObject;
import org.apache.ignite.internal.processors.cache.distributed.GridCacheTxRecoveryFuture;
import org.apache.ignite.internal.processors.cache.distributed.GridCacheTxRecoveryRequest;
import org.apache.ignite.internal.processors.cache.distributed.GridCacheTxRecoveryResponse;
import org.apache.ignite.internal.processors.cache.distributed.GridDistributedTxRemoteAdapter;
import org.apache.ignite.internal.processors.cache.distributed.dht.GridDhtInvalidPartitionException;
import org.apache.ignite.internal.processors.cache.distributed.dht.GridDhtPartitionTopology;
import org.apache.ignite.internal.processors.cache.distributed.dht.GridDhtTxFinishFuture;
import org.apache.ignite.internal.processors.cache.distributed.dht.GridDhtTxFinishRequest;
import org.apache.ignite.internal.processors.cache.distributed.dht.GridDhtTxFinishResponse;
import org.apache.ignite.internal.processors.cache.distributed.dht.GridDhtTxLocal;
import org.apache.ignite.internal.processors.cache.distributed.dht.GridDhtTxOnePhaseCommitAckRequest;
import org.apache.ignite.internal.processors.cache.distributed.dht.GridDhtTxPrepareFuture;
import org.apache.ignite.internal.processors.cache.distributed.dht.GridDhtTxPrepareRequest;
import org.apache.ignite.internal.processors.cache.distributed.dht.GridDhtTxPrepareResponse;
import org.apache.ignite.internal.processors.cache.distributed.dht.GridDhtTxRemote;
import org.apache.ignite.internal.processors.cache.distributed.near.GridNearCacheAdapter;
import org.apache.ignite.internal.processors.cache.distributed.near.GridNearTxFinishFuture;
import org.apache.ignite.internal.processors.cache.distributed.near.GridNearTxFinishRequest;
import org.apache.ignite.internal.processors.cache.distributed.near.GridNearTxFinishResponse;
import org.apache.ignite.internal.processors.cache.distributed.near.GridNearTxLocal;
import org.apache.ignite.internal.processors.cache.distributed.near.GridNearTxPrepareFutureAdapter;
import org.apache.ignite.internal.processors.cache.distributed.near.GridNearTxPrepareRequest;
import org.apache.ignite.internal.processors.cache.distributed.near.GridNearTxPrepareResponse;
import org.apache.ignite.internal.processors.cache.distributed.near.GridNearTxRemote;
import org.apache.ignite.internal.processors.cache.version.GridCacheVersion;
import org.apache.ignite.internal.transactions.IgniteTxHeuristicCheckedException;
import org.apache.ignite.internal.transactions.IgniteTxOptimisticCheckedException;
import org.apache.ignite.internal.transactions.IgniteTxRollbackCheckedException;
import org.apache.ignite.internal.util.future.GridCompoundFuture;
import org.apache.ignite.internal.util.future.GridFinishedFuture;
import org.apache.ignite.internal.util.typedef.C1;
import org.apache.ignite.internal.util.typedef.CI1;
import org.apache.ignite.internal.util.typedef.CI2;
import org.apache.ignite.internal.util.typedef.F;
import org.apache.ignite.internal.util.typedef.X;
import org.apache.ignite.internal.util.typedef.internal.CU;
import org.apache.ignite.internal.util.typedef.internal.U;
import org.apache.ignite.lang.IgniteFutureCancelledException;
import org.apache.ignite.transactions.TransactionState;
import org.jetbrains.annotations.Nullable;

import static org.apache.ignite.cache.CacheWriteSynchronizationMode.FULL_ASYNC;
import static org.apache.ignite.cache.CacheWriteSynchronizationMode.FULL_SYNC;
import static org.apache.ignite.internal.managers.communication.GridIoPolicy.SYSTEM_POOL;
import static org.apache.ignite.internal.managers.communication.GridIoPolicy.UTILITY_CACHE_POOL;
import static org.apache.ignite.internal.processors.cache.GridCacheOperation.TRANSFORM;
import static org.apache.ignite.internal.processors.cache.GridCacheUtils.isNearEnabled;
import static org.apache.ignite.internal.processors.cache.distributed.near.GridNearTxFinishFuture.FINISH_NEAR_ONE_PHASE_SINCE;
import static org.apache.ignite.internal.processors.cache.transactions.IgniteInternalTx.FinalizationStatus.USER_FINISH;
import static org.apache.ignite.transactions.TransactionConcurrency.OPTIMISTIC;
import static org.apache.ignite.transactions.TransactionConcurrency.PESSIMISTIC;
import static org.apache.ignite.transactions.TransactionState.PREPARED;
import static org.apache.ignite.transactions.TransactionState.ROLLED_BACK;
import static org.apache.ignite.transactions.TransactionState.ROLLING_BACK;

/**
 * Isolated logic to process cache messages.
 */
public class IgniteTxHandler {
    /** Logger. */
    private IgniteLogger log;

    /** */
    private final IgniteLogger txPrepareMsgLog;

    /** */
    private final IgniteLogger txFinishMsgLog;

    /** */
    private final IgniteLogger txRecoveryMsgLog;

    /** Shared cache context. */
    private GridCacheSharedContext<?, ?> ctx;

    /**
     * @param nearNodeId Node ID.
     * @param req Request.
     * @return Prepare future.
     */
    public IgniteInternalFuture<?> processNearTxPrepareRequest(final UUID nearNodeId, GridNearTxPrepareRequest req) {
        if (txPrepareMsgLog.isDebugEnabled()) {
            txPrepareMsgLog.debug("Received near prepare request [txId=" + req.version() +
                ", node=" + nearNodeId + ']');
        }

        IgniteInternalFuture<GridNearTxPrepareResponse> fut = prepareTx(nearNodeId, null, req);

        assert req.txState() != null || fut.error() != null ||
            (ctx.tm().tx(req.version()) == null && ctx.tm().nearTx(req.version()) == null);

        return fut;
    }

    /**
     * @param ctx Shared cache context.
     */
    public IgniteTxHandler(GridCacheSharedContext ctx) {
        this.ctx = ctx;

        log = ctx.logger(IgniteTxHandler.class);

        txRecoveryMsgLog = ctx.logger(CU.TX_MSG_RECOVERY_LOG_CATEGORY);
        txPrepareMsgLog = ctx.logger(CU.TX_MSG_PREPARE_LOG_CATEGORY);
        txFinishMsgLog = ctx.logger(CU.TX_MSG_FINISH_LOG_CATEGORY);

        ctx.io().addHandler(0, GridNearTxPrepareRequest.class, new CI2<UUID, GridCacheMessage>() {
            @Override public void apply(UUID nodeId, GridCacheMessage msg) {
                processNearTxPrepareRequest(nodeId, (GridNearTxPrepareRequest)msg);
            }
        });

        ctx.io().addHandler(0, GridNearTxPrepareResponse.class, new CI2<UUID, GridCacheMessage>() {
            @Override public void apply(UUID nodeId, GridCacheMessage msg) {
                processNearTxPrepareResponse(nodeId, (GridNearTxPrepareResponse)msg);
            }
        });

        ctx.io().addHandler(0, GridNearTxFinishRequest.class, new CI2<UUID, GridCacheMessage>() {
            @Override public void apply(UUID nodeId, GridCacheMessage msg) {
                processNearTxFinishRequest(nodeId, (GridNearTxFinishRequest)msg);
            }
        });

        ctx.io().addHandler(0, GridNearTxFinishResponse.class, new CI2<UUID, GridCacheMessage>() {
            @Override public void apply(UUID nodeId, GridCacheMessage msg) {
                processNearTxFinishResponse(nodeId, (GridNearTxFinishResponse)msg);
            }
        });

        ctx.io().addHandler(0, GridDhtTxPrepareRequest.class, new CI2<UUID, GridCacheMessage>() {
            @Override public void apply(UUID nodeId, GridCacheMessage msg) {
                processDhtTxPrepareRequest(nodeId, (GridDhtTxPrepareRequest)msg);
            }
        });

        ctx.io().addHandler(0, GridDhtTxPrepareResponse.class, new CI2<UUID, GridCacheMessage>() {
            @Override public void apply(UUID nodeId, GridCacheMessage msg) {
                processDhtTxPrepareResponse(nodeId, (GridDhtTxPrepareResponse)msg);
            }
        });

        ctx.io().addHandler(0, GridDhtTxFinishRequest.class, new CI2<UUID, GridCacheMessage>() {
            @Override public void apply(UUID nodeId, GridCacheMessage msg) {
                processDhtTxFinishRequest(nodeId, (GridDhtTxFinishRequest)msg);
            }
        });

        ctx.io().addHandler(0, GridDhtTxOnePhaseCommitAckRequest.class, new CI2<UUID, GridCacheMessage>() {
            @Override public void apply(UUID nodeId, GridCacheMessage msg) {
                processDhtTxOnePhaseCommitAckRequest(nodeId, (GridDhtTxOnePhaseCommitAckRequest)msg);
            }
        });

        ctx.io().addHandler(0, GridDhtTxFinishResponse.class, new CI2<UUID, GridCacheMessage>() {
            @Override public void apply(UUID nodeId, GridCacheMessage msg) {
                processDhtTxFinishResponse(nodeId, (GridDhtTxFinishResponse)msg);
            }
        });

        ctx.io().addHandler(0, GridCacheTxRecoveryRequest.class,
            new CI2<UUID, GridCacheTxRecoveryRequest>() {
                @Override public void apply(UUID nodeId, GridCacheTxRecoveryRequest req) {
                    processCheckPreparedTxRequest(nodeId, req);
                }
            });

        ctx.io().addHandler(0, GridCacheTxRecoveryResponse.class,
            new CI2<UUID, GridCacheTxRecoveryResponse>() {
                @Override public void apply(UUID nodeId, GridCacheTxRecoveryResponse res) {
                    processCheckPreparedTxResponse(nodeId, res);
                }
            });
    }

    /**
     * @param nearNodeId Near node ID that initiated transaction.
     * @param locTx Optional local transaction.
     * @param req Near prepare request.
     * @return Future for transaction.
     */
    public IgniteInternalFuture<GridNearTxPrepareResponse> prepareTx(
        UUID nearNodeId,
        @Nullable GridNearTxLocal locTx,
        GridNearTxPrepareRequest req
    ) {
        assert nearNodeId != null;
        assert req != null;

        if (locTx != null) {
            if (req.near()) {
                // Make sure not to provide Near entries to DHT cache.
                req.cloneEntries();

                return prepareNearTx(nearNodeId, req);
            }
            else
                return prepareColocatedTx(locTx, req);
        }
        else
            return prepareNearTx(nearNodeId, req);
    }

    /**
     * Prepares local colocated tx.
     *
     * @param locTx Local transaction.
     * @param req Near prepare request.
     * @return Prepare future.
     */
    private IgniteInternalFuture<GridNearTxPrepareResponse> prepareColocatedTx(
        final GridNearTxLocal locTx,
        final GridNearTxPrepareRequest req
    ) {
        req.txState(locTx.txState());

        IgniteInternalFuture<GridNearTxPrepareResponse> fut = locTx.prepareAsyncLocal(
            req.reads(),
            req.writes(),
            req.transactionNodes(),
            req.last());

        if (locTx.isRollbackOnly())
            locTx.rollbackAsync();

        return fut.chain(new C1<IgniteInternalFuture<GridNearTxPrepareResponse>, GridNearTxPrepareResponse>() {
            @Override public GridNearTxPrepareResponse apply(IgniteInternalFuture<GridNearTxPrepareResponse> f) {
                try {
                    return f.get();
                }
                catch (Exception e) {
                    locTx.setRollbackOnly(); // Just in case.

                    if (!X.hasCause(e, IgniteTxOptimisticCheckedException.class) &&
                        !X.hasCause(e, IgniteFutureCancelledException.class))
                        U.error(log, "Failed to prepare DHT transaction: " + locTx, e);

                    return new GridNearTxPrepareResponse(
                        req.version(),
                        req.futureId(),
                        req.miniId(),
                        req.version(),
                        req.version(),
                        null,
                        e,
                        null,
                        req.deployInfo() != null);
                }
            }
        });
    }

    /**
     * Prepares near transaction.
     *
     * @param nearNodeId Near node ID that initiated transaction.
     * @param req Near prepare request.
     * @return Prepare future.
     */
    private IgniteInternalFuture<GridNearTxPrepareResponse> prepareNearTx(
        final UUID nearNodeId,
        final GridNearTxPrepareRequest req
    ) {
        ClusterNode nearNode = ctx.node(nearNodeId);

        if (nearNode == null) {
            if (txPrepareMsgLog.isDebugEnabled()) {
                txPrepareMsgLog.debug("Received near prepare from node that left grid (will ignore) [" +
                    "txId=" + req.version() +
                    ", node=" + nearNodeId + ']');
            }

            return null;
        }

        IgniteTxEntry firstEntry = null;

        try {
            for (IgniteTxEntry e : F.concat(false, req.reads(), req.writes())) {
                e.unmarshal(ctx, false, ctx.deploy().globalLoader());

                if (firstEntry == null)
                    firstEntry = e;
            }
        }
        catch (IgniteCheckedException e) {
            return new GridFinishedFuture<>(e);
        }

        assert firstEntry != null : req;

        GridDhtTxLocal tx = null;

        GridCacheVersion mappedVer = ctx.tm().mappedVersion(req.version());

        if (mappedVer != null) {
            tx = ctx.tm().tx(mappedVer);

            if (tx == null)
                U.warn(log, "Missing local transaction for mapped near version [nearVer=" + req.version()
                    + ", mappedVer=" + mappedVer + ']');
            else {
                if (req.concurrency() == PESSIMISTIC)
                    tx.nearFutureId(req.futureId());
            }
        }
        else {
            GridDhtPartitionTopology top = null;

            if (req.firstClientRequest()) {
                assert req.concurrency() == OPTIMISTIC : req;
                assert CU.clientNode(nearNode) : nearNode;

                top = firstEntry.context().topology();

                top.readLock();
            }

            try {
                if (top != null && needRemap(req.topologyVersion(), top.topologyVersion(), req)) {
                    if (txPrepareMsgLog.isDebugEnabled()) {
                        txPrepareMsgLog.debug("Topology version mismatch for near prepare, need remap transaction [" +
                            "txId=" + req.version() +
                            ", node=" + nearNodeId +
                            ", reqTopVer=" + req.topologyVersion() +
                            ", locTopVer=" + top.topologyVersion() +
                            ", req=" + req + ']');
                    }

                    GridNearTxPrepareResponse res = new GridNearTxPrepareResponse(
                        req.version(),
                        req.futureId(),
                        req.miniId(),
                        req.version(),
                        req.version(),
                        null,
                        null,
                        top.topologyVersion(),
                        req.deployInfo() != null);

                    try {
                        ctx.io().send(nearNodeId, res, req.policy());

                        if (txPrepareMsgLog.isDebugEnabled()) {
                            txPrepareMsgLog.debug("Sent remap response for near prepare [txId=" + req.version() +
                                ", node=" + nearNodeId + ']');
                        }
                    }
                    catch (ClusterTopologyCheckedException ignored) {
                        if (txPrepareMsgLog.isDebugEnabled()) {
                            txPrepareMsgLog.debug("Failed to send remap response for near prepare, node failed [" +
                                "txId=" + req.version() +
                                ", node=" + nearNodeId + ']');
                        }
                    }
                    catch (IgniteCheckedException e) {
                        U.error(txPrepareMsgLog, "Failed to send remap response for near prepare " +
                            "[txId=" + req.version() +
                            ", node=" + nearNodeId +
                            ", req=" + req + ']', e);
                    }

                    return new GridFinishedFuture<>(res);
                }

                tx = new GridDhtTxLocal(
                    ctx,
                    req.topologyVersion(),
                    nearNode.id(),
                    req.version(),
                    req.futureId(),
                    req.miniId(),
                    req.threadId(),
                    req.implicitSingle(),
                    req.implicitSingle(),
                    req.system(),
                    req.explicitLock(),
                    req.policy(),
                    req.concurrency(),
                    req.isolation(),
                    req.timeout(),
                    req.isInvalidate(),
                    true,
                    req.onePhaseCommit(),
                    req.txSize(),
                    req.transactionNodes(),
                    req.subjectId(),
                    req.taskNameHash()
                );

                tx = ctx.tm().onCreated(null, tx);

                if (tx != null)
                    tx.topologyVersion(req.topologyVersion());
                else
                    U.warn(log, "Failed to create local transaction (was transaction rolled back?) [xid=" +
                        req.version() + ", req=" + req + ']');
            }
            finally {
                if (tx != null)
                    req.txState(tx.txState());

                if (top != null)
                    top.readUnlock();
            }
        }

        if (tx != null) {
            req.txState(tx.txState());

            if (req.explicitLock())
                tx.explicitLock(true);

            tx.transactionNodes(req.transactionNodes());

            // Set near on originating node flag only if the sender node has new version.
            if (req.near() && FINISH_NEAR_ONE_PHASE_SINCE.compareTo(nearNode.version()) <= 0)
                tx.nearOnOriginatingNode(true);

            if (req.onePhaseCommit()) {
                assert req.last();

                tx.onePhaseCommit(true);
            }

            if (req.returnValue())
                tx.needReturnValue(true);

            IgniteInternalFuture<GridNearTxPrepareResponse> fut = tx.prepareAsync(
                req.reads(),
                req.writes(),
                req.dhtVersions(),
                req.messageId(),
                req.miniId(),
                req.transactionNodes(),
                req.last());

            if (tx.isRollbackOnly() && !tx.commitOnPrepare()) {
                try {
                    if (tx.state() != TransactionState.ROLLED_BACK && tx.state() != TransactionState.ROLLING_BACK)
                        tx.rollback();
                }
                catch (IgniteCheckedException e) {
                    U.error(log, "Failed to rollback transaction: " + tx, e);
                }
            }

            final GridDhtTxLocal tx0 = tx;

            fut.listen(new CI1<IgniteInternalFuture<?>>() {
                @Override public void apply(IgniteInternalFuture<?> txFut) {
                    try {
                        txFut.get();
                    }
                    catch (IgniteCheckedException e) {
                        tx0.setRollbackOnly(); // Just in case.

                        if (!X.hasCause(e, IgniteTxOptimisticCheckedException.class) &&
                            !X.hasCause(e, IgniteFutureCancelledException.class) && !ctx.kernalContext().isStopping())
                            U.error(log, "Failed to prepare DHT transaction: " + tx0, e);
                    }
                }
            });

            return fut;
        }
        else
            return new GridFinishedFuture<>((GridNearTxPrepareResponse)null);
    }

    /**
     * @param expVer Expected topology version.
     * @param curVer Current topology version.
     * @param req Request.
     * @return {@code True} if cache affinity changed and request should be remapped.
     */
    private boolean needRemap(AffinityTopologyVersion expVer,
        AffinityTopologyVersion curVer,
        GridNearTxPrepareRequest req) {
        if (expVer.equals(curVer))
            return false;

        for (IgniteTxEntry e : F.concat(false, req.reads(), req.writes())) {
            GridCacheContext ctx = e.context();

            Collection<ClusterNode> cacheNodes0 = ctx.discovery().cacheAffinityNodes(ctx.name(), expVer);
            Collection<ClusterNode> cacheNodes1 = ctx.discovery().cacheAffinityNodes(ctx.name(), curVer);

            if (!cacheNodes0.equals(cacheNodes1) || ctx.affinity().affinityTopologyVersion().compareTo(curVer) < 0)
                return true;

            try {
                List<List<ClusterNode>> aff1 = ctx.affinity().assignments(expVer);
                List<List<ClusterNode>> aff2 = ctx.affinity().assignments(curVer);

                if (!aff1.equals(aff2))
                    return true;
            }
            catch (IllegalStateException err) {
                return true;
            }
        }

        return false;
    }

    /**
     * @param nodeId Node ID.
     * @param res Response.
     */
    private void processNearTxPrepareResponse(UUID nodeId, GridNearTxPrepareResponse res) {
        if (txPrepareMsgLog.isDebugEnabled())
            txPrepareMsgLog.debug("Received near prepare response [txId=" + res.version() + ", node=" + nodeId + ']');

        GridNearTxPrepareFutureAdapter fut = (GridNearTxPrepareFutureAdapter)ctx.mvcc()
            .<IgniteInternalTx>mvccFuture(res.version(), res.futureId());

        if (fut == null) {
            U.warn(log, "Failed to find future for near prepare response [txId=" + res.version() +
                ", node=" + nodeId +
                ", res=" + res + ']');

            return;
        }

        IgniteInternalTx tx = fut.tx();

        assert tx != null;

        res.txState(tx.txState());

        fut.onResult(nodeId, res);
    }

    /**
     * @param nodeId Node ID.
     * @param res Response.
     */
    private void processNearTxFinishResponse(UUID nodeId, GridNearTxFinishResponse res) {
        if (txFinishMsgLog.isDebugEnabled())
            txFinishMsgLog.debug("Received near finish response [txId=" + res.xid() + ", node=" + nodeId + ']');

        ctx.tm().onFinishedRemote(nodeId, res.threadId());

        GridNearTxFinishFuture fut = (GridNearTxFinishFuture)ctx.mvcc().<IgniteInternalTx>future(res.futureId());

        if (fut == null) {
            if (txFinishMsgLog.isDebugEnabled()) {
                txFinishMsgLog.debug("Failed to find future for near finish response [txId=" + res.xid() +
                    ", node=" + nodeId +
                    ", res=" + res + ']');
            }

            return;
        }

        fut.onResult(nodeId, res);
    }

    /**
     * @param nodeId Node ID.
     * @param res Response.
     */
    private void processDhtTxPrepareResponse(UUID nodeId, GridDhtTxPrepareResponse res) {
        GridDhtTxPrepareFuture fut = (GridDhtTxPrepareFuture)ctx.mvcc().mvccFuture(res.version(), res.futureId());

        if (fut == null) {
            if (txPrepareMsgLog.isDebugEnabled()) {
                txPrepareMsgLog.debug("Failed to find future for dht prepare response [txId=null" +
                    ", dhtTxId=" + res.version() +
                    ", node=" + nodeId +
                    ", res=" + res + ']');
            }

            return;
        }
        else if (txPrepareMsgLog.isDebugEnabled())
            txPrepareMsgLog.debug("Received dht prepare response [txId=" + fut.tx().nearXidVersion() + ", node=" + nodeId + ']');

        IgniteInternalTx tx = fut.tx();

        assert tx != null;

        res.txState(tx.txState());

        fut.onResult(nodeId, res);
    }

    /**
     * @param nodeId Node ID.
     * @param res Response.
     */
    private void processDhtTxFinishResponse(UUID nodeId, GridDhtTxFinishResponse res) {
        assert nodeId != null;
        assert res != null;

        if (res.checkCommitted()) {
            GridNearTxFinishFuture fut = (GridNearTxFinishFuture)ctx.mvcc().<IgniteInternalTx>future(res.futureId());

            if (fut == null) {
                if (txFinishMsgLog.isDebugEnabled()) {
                    txFinishMsgLog.debug("Failed to find future for dht finish check committed response [txId=null" +
                        ", dhtTxId=" + res.xid() +
                        ", node=" + nodeId +
                        ", res=" + res + ']');
                }

                return;
            }
            else if (txFinishMsgLog.isDebugEnabled()) {
                txFinishMsgLog.debug("Received dht finish check committed response [txId=" + fut.tx().nearXidVersion() +
                    ", dhtTxId=" + res.xid() +
                    ", node=" + nodeId + ']');
            }

            fut.onResult(nodeId, res);
        }
        else {
            GridDhtTxFinishFuture fut = (GridDhtTxFinishFuture)ctx.mvcc().<IgniteInternalTx>future(res.futureId());

            if (fut == null) {
                if (txFinishMsgLog.isDebugEnabled()) {
                    txFinishMsgLog.debug("Failed to find future for dht finish response [txId=null" +
                        ", dhtTxId=" + res.xid() +
                        ", node=" + nodeId +
                        ", res=" + res);
                }

                return;
            }
            else if (txFinishMsgLog.isDebugEnabled()) {
                txFinishMsgLog.debug("Received dht finish response [txId=" + fut.tx().nearXidVersion() +
                    ", dhtTxId=" + res.xid() +
                    ", node=" + nodeId + ']');
            }

            fut.onResult(nodeId, res);
        }
    }

    /**
     * @param nodeId Node ID.
     * @param req Request.
     * @return Future.
     */
    @Nullable public IgniteInternalFuture<IgniteInternalTx> processNearTxFinishRequest(UUID nodeId,
        GridNearTxFinishRequest req) {
        if (txFinishMsgLog.isDebugEnabled())
            txFinishMsgLog.debug("Received near finish request [txId=" + req.version() + ", node=" + nodeId + ']');

        IgniteInternalFuture<IgniteInternalTx> fut = finish(nodeId, null, req);

        assert req.txState() != null || fut.error() != null ||
            (ctx.tm().tx(req.version()) == null && ctx.tm().nearTx(req.version()) == null);

        return fut;
    }

    /**
     * @param nodeId Node ID.
     * @param locTx Local transaction.
     * @param req Request.
     * @return Future.
     */
    @Nullable public IgniteInternalFuture<IgniteInternalTx> finish(UUID nodeId, @Nullable GridNearTxLocal locTx,
        GridNearTxFinishRequest req) {
        assert nodeId != null;
        assert req != null;

        if (locTx != null)
            req.txState(locTx.txState());

        // 'baseVersion' message field is re-used for version to be added in completed versions.
        if (!req.commit() && req.baseVersion() != null)
            ctx.tm().addRolledbackTx(null, req.baseVersion());

        // Transaction on local cache only.
        if (locTx != null && !locTx.nearLocallyMapped() && !locTx.colocatedLocallyMapped())
            return new GridFinishedFuture<IgniteInternalTx>(locTx);

        if (log.isDebugEnabled())
            log.debug("Processing near tx finish request [nodeId=" + nodeId + ", req=" + req + "]");

        IgniteInternalFuture<IgniteInternalTx> colocatedFinishFut = null;

        if (locTx != null && locTx.colocatedLocallyMapped())
            colocatedFinishFut = finishColocatedLocal(req.commit(), locTx);

        IgniteInternalFuture<IgniteInternalTx> nearFinishFut = null;

        if (locTx == null || locTx.nearLocallyMapped())
            nearFinishFut = finishDhtLocal(nodeId, locTx, req);

        if (colocatedFinishFut != null && nearFinishFut != null) {
            GridCompoundFuture<IgniteInternalTx, IgniteInternalTx> res = new GridCompoundFuture<>();

            res.add(colocatedFinishFut);
            res.add(nearFinishFut);

            res.markInitialized();

            return res;
        }

        if (colocatedFinishFut != null)
            return colocatedFinishFut;

        return nearFinishFut;
    }

    /**
     * @param nodeId Node ID initiated commit.
     * @param locTx Optional local transaction.
     * @param req Finish request.
     * @return Finish future.
     */
    private IgniteInternalFuture<IgniteInternalTx> finishDhtLocal(UUID nodeId, @Nullable GridNearTxLocal locTx,
        GridNearTxFinishRequest req) {
        GridCacheVersion dhtVer = ctx.tm().mappedVersion(req.version());

        GridDhtTxLocal tx = null;

        if (dhtVer == null) {
            if (log.isDebugEnabled())
                log.debug("Received transaction finish request for unknown near version (was lock explicit?): " + req);
        }
        else
            tx = ctx.tm().tx(dhtVer);

        if (tx != null)
            req.txState(tx.txState());

        if (tx == null && locTx != null && !req.commit()) {
            U.warn(log, "DHT local tx not found for near local tx rollback " +
                "[req=" + req + ", dhtVer=" + dhtVer + ", tx=" + locTx + ']');

            return null;
        }

        if (tx == null && !req.explicitLock()) {
            assert locTx == null : "DHT local tx should never be lost for near local tx: " + locTx;

            U.warn(txFinishMsgLog, "Received finish request for completed transaction (the message may be too late) [" +
                "txId=" + req.version() +
                ", dhtTxId=" + dhtVer +
                ", node=" + nodeId +
                ", commit=" + req.commit() + ']');

            // Always send finish response.
            GridCacheMessage res = new GridNearTxFinishResponse(req.version(), req.threadId(), req.futureId(),
                req.miniId(), new IgniteCheckedException("Transaction has been already completed."));

            try {
                ctx.io().send(nodeId, res, req.policy());

                if (txFinishMsgLog.isDebugEnabled()) {
                    txFinishMsgLog.debug("Sent near finish response for completed tx [txId=" + req.version() +
                        ", dhtTxId=" + dhtVer +
                        ", node=" + nodeId + ']');
                }
            }
            catch (Throwable e) {
                // Double-check.
                if (ctx.discovery().node(nodeId) == null) {
                    if (txFinishMsgLog.isDebugEnabled()) {
                        txFinishMsgLog.debug("Failed to send near finish response for completed tx, node failed [" +
                            "txId=" + req.version() +
                            ", dhtTxId=" + dhtVer +
                            ", node=" + nodeId + ']');
                    }
                }
                else {
                    U.error(txFinishMsgLog, "Failed to send near finish response for completed tx, node failed [" +
                        "txId=" + req.version() +
                        ", dhtTxId=" + dhtVer +
                        ", node=" + nodeId +
                        ", req=" + req +
                        ", res=" + res + ']', e);
                }

                if (e instanceof Error)
                    throw (Error)e;
            }

            return null;
        }

        try {
            assert tx != null : "Transaction is null for near finish request [nodeId=" +
                nodeId + ", req=" + req + "]";

            if (req.syncMode() == null) {
                boolean sync = req.commit() ? req.syncCommit() : req.syncRollback();

                tx.syncMode(sync ? FULL_SYNC : FULL_ASYNC);
            }
            else
                tx.syncMode(req.syncMode());

            if (req.commit()) {
                tx.storeEnabled(req.storeEnabled());

                if (!tx.markFinalizing(USER_FINISH)) {
                    if (log.isDebugEnabled())
                        log.debug("Will not finish transaction (it is handled by another thread): " + tx);

                    return null;
                }

                tx.nearFinishFutureId(req.futureId());
                tx.nearFinishMiniId(req.miniId());

                IgniteInternalFuture<IgniteInternalTx> commitFut = tx.commitAsync();

                // Only for error logging.
                commitFut.listen(CU.errorLogger(log));

                return commitFut;
            }
            else {
                tx.nearFinishFutureId(req.futureId());
                tx.nearFinishMiniId(req.miniId());

                IgniteInternalFuture<IgniteInternalTx> rollbackFut = tx.rollbackAsync();

                // Only for error logging.
                rollbackFut.listen(CU.errorLogger(log));

                return rollbackFut;
            }
        }
        catch (Throwable e) {
            tx.commitError(e);

            tx.systemInvalidate(true);

            U.error(log, "Failed completing transaction [commit=" + req.commit() + ", tx=" + tx + ']', e);

            IgniteInternalFuture<IgniteInternalTx> res = null;

            IgniteInternalFuture<IgniteInternalTx> rollbackFut = tx.rollbackAsync();

            // Only for error logging.
            rollbackFut.listen(CU.errorLogger(log));

            res = rollbackFut;

            if (e instanceof Error)
                throw (Error)e;

            return res == null ? new GridFinishedFuture<IgniteInternalTx>(e) : res;
        }
    }

    /**
     * @param commit Commit flag (rollback if {@code false}).
     * @param tx Transaction to commit.
     * @return Future.
     */
    public IgniteInternalFuture<IgniteInternalTx> finishColocatedLocal(boolean commit, GridNearTxLocal tx) {
        try {
            if (commit) {
                if (!tx.markFinalizing(USER_FINISH)) {
                    if (log.isDebugEnabled())
                        log.debug("Will not finish transaction (it is handled by another thread): " + tx);

                    return null;
                }

                return tx.commitAsyncLocal();
            }
            else
                return tx.rollbackAsyncLocal();
        }
        catch (Throwable e) {
            U.error(log, "Failed completing transaction [commit=" + commit + ", tx=" + tx + ']', e);

            if (e instanceof Error)
                throw e;

            if (tx != null)
                return tx.rollbackAsync();

            return new GridFinishedFuture<>(e);
        }
    }

    /**
     * @param nodeId Sender node ID.
     * @param req Request.
     */
    protected final void processDhtTxPrepareRequest(final UUID nodeId, final GridDhtTxPrepareRequest req) {
        if (txPrepareMsgLog.isDebugEnabled()) {
            txPrepareMsgLog.debug("Received dht prepare request [txId=" + req.nearXidVersion() +
                ", dhtTxId=" + req.version() +
                ", node=" + nodeId + ']');
        }

        assert nodeId != null;
        assert req != null;

        assert req.transactionNodes() != null;

        GridDhtTxRemote dhtTx = null;
        GridNearTxRemote nearTx = null;

        GridDhtTxPrepareResponse res;

        try {
            res = new GridDhtTxPrepareResponse(req.version(), req.futureId(), req.miniId(), req.deployInfo() != null);

            // Start near transaction first.
            nearTx = !F.isEmpty(req.nearWrites()) ? startNearRemoteTx(ctx.deploy().globalLoader(), nodeId, req) : null;
            dhtTx = startRemoteTx(nodeId, req, res);

            // Set evicted keys from near transaction.
            if (nearTx != null)
                res.nearEvicted(nearTx.evicted());

            if (dhtTx != null)
                req.txState(dhtTx.txState());
            else if (nearTx != null)
                req.txState(nearTx.txState());

            if (dhtTx != null && !F.isEmpty(dhtTx.invalidPartitions()))
                res.invalidPartitionsByCacheId(dhtTx.invalidPartitions());

            if (req.onePhaseCommit()) {
                assert req.last();

                if (dhtTx != null) {
                    dhtTx.onePhaseCommit(true);
                    dhtTx.needReturnValue(req.needReturnValue());

                    finish(dhtTx, req);
                }

                if (nearTx != null) {
                    nearTx.onePhaseCommit(true);

                    finish(nearTx, req);
                }
            }
        }
        catch (IgniteCheckedException e) {
            if (e instanceof IgniteTxRollbackCheckedException)
                U.error(log, "Transaction was rolled back before prepare completed: " + req, e);
            else if (e instanceof IgniteTxOptimisticCheckedException) {
                if (log.isDebugEnabled())
                    log.debug("Optimistic failure for remote transaction (will rollback): " + req);
            }
            else if (e instanceof IgniteTxHeuristicCheckedException) {
                U.warn(log, "Failed to commit transaction (all transaction entries were invalidated): " +
                    CU.txString(dhtTx));
            }
            else
                U.error(log, "Failed to process prepare request: " + req, e);

            if (nearTx != null)
                nearTx.rollback();

            res = new GridDhtTxPrepareResponse(req.version(), req.futureId(), req.miniId(), e,
                req.deployInfo() != null);
        }

        if (req.onePhaseCommit()) {
            IgniteInternalFuture completeFut;

            IgniteInternalFuture<IgniteInternalTx> dhtFin = dhtTx == null ?
                null : dhtTx.done() ? null : dhtTx.finishFuture();

            final IgniteInternalFuture<IgniteInternalTx> nearFin = nearTx == null ?
                null : nearTx.done() ? null : nearTx.finishFuture();

            if (dhtFin != null && nearFin != null) {
                GridCompoundFuture fut = new GridCompoundFuture();

                fut.add(dhtFin);
                fut.add(nearFin);

                fut.markInitialized();

                completeFut = fut;
            }
            else
                completeFut = dhtFin != null ? dhtFin : nearFin;

            if (completeFut != null) {
                final GridDhtTxPrepareResponse res0 = res;
                final GridDhtTxRemote dhtTx0 = dhtTx;
                final GridNearTxRemote nearTx0 = nearTx;

                completeFut.listen(new CI1<IgniteInternalFuture<IgniteInternalTx>>() {
                    @Override public void apply(IgniteInternalFuture<IgniteInternalTx> fut) {
                        sendReply(nodeId, req, res0, dhtTx0, nearTx0);
                    }
                });
            }
            else
                sendReply(nodeId, req, res, dhtTx, nearTx);
        }
<<<<<<< HEAD

        assert req.txState() != null || res.error() != null ||
            (ctx.tm().tx(req.version()) == null && ctx.tm().nearTx(req.version()) == null);
=======
        else
            sendReply(nodeId, req, res, dhtTx, nearTx);
    }

    /**
     * @param nodeId Node ID.
     * @param req Request.
     */
    protected final void processDhtTxOnePhaseCommitAckRequest(final UUID nodeId,
        final GridDhtTxOnePhaseCommitAckRequest req) {
        assert nodeId != null;
        assert req != null;

        if (log.isDebugEnabled())
            log.debug("Processing dht tx one phase commit ack request [nodeId=" + nodeId + ", req=" + req + ']');

        for (GridCacheVersion ver : req.versions())
            ctx.tm().removeTxReturn(ver);
>>>>>>> 9b72d18d
    }

    /**
     * @param nodeId Node ID.
     * @param req Request.
     */
    @SuppressWarnings({"unchecked"})
    protected final void processDhtTxFinishRequest(final UUID nodeId, final GridDhtTxFinishRequest req) {
        assert nodeId != null;
        assert req != null;

        if (req.checkCommitted()) {
            boolean committed = req.waitRemoteTransactions() || !ctx.tm().addRolledbackTx(null, req.version());

            if (!committed || !req.syncCommit())
                sendReply(nodeId, req, committed, null);
            else {
                IgniteInternalFuture<?> fut = ctx.tm().remoteTxFinishFuture(req.version());

                fut.listen(new CI1<IgniteInternalFuture<?>>() {
                    @Override public void apply(IgniteInternalFuture<?> fut) {
                        sendReply(nodeId, req, true, null);
                    }
                });
            }

            return;
        }

        final GridDhtTxRemote dhtTx = ctx.tm().tx(req.version());
        GridNearTxRemote nearTx = ctx.tm().nearTx(req.version());

        final GridCacheVersion nearTxId =
            (dhtTx != null ? dhtTx.nearXidVersion() : (nearTx != null ? nearTx.nearXidVersion() : null));

        if (txFinishMsgLog.isDebugEnabled()) {
            txFinishMsgLog.debug("Received dht finish request [txId=" + nearTxId +
                ", dhtTxId=" + req.version() +
                ", node=" + nodeId + ']');
        }

        // Safety - local transaction will finish explicitly.
        if (nearTx != null && nearTx.local())
            nearTx = null;

        finish(nodeId, dhtTx, req);

        if (nearTx != null)
            finish(nodeId, nearTx, req);

        if (req.replyRequired()) {
            IgniteInternalFuture completeFut;

            IgniteInternalFuture<IgniteInternalTx> dhtFin = dhtTx == null ?
                null : dhtTx.done() ? null : dhtTx.finishFuture();

            final IgniteInternalFuture<IgniteInternalTx> nearFin = nearTx == null ?
                null : nearTx.done() ? null : nearTx.finishFuture();

            if (dhtFin != null && nearFin != null) {
                GridCompoundFuture fut = new GridCompoundFuture();

                fut.add(dhtFin);
                fut.add(nearFin);

                fut.markInitialized();

                completeFut = fut;
            }
            else
                completeFut = dhtFin != null ? dhtFin : nearFin;

            if (completeFut != null) {
                completeFut.listen(new CI1<IgniteInternalFuture<IgniteInternalTx>>() {
                    @Override public void apply(IgniteInternalFuture<IgniteInternalTx> igniteTxIgniteFuture) {
                        sendReply(nodeId, req, true, nearTxId);
                    }
                });
            }
            else
                sendReply(nodeId, req, true, nearTxId);
        }
        else
            sendReply(nodeId, req, true, null);

        assert req.txState() != null || (ctx.tm().tx(req.version()) == null && ctx.tm().nearTx(req.version()) == null);
    }

    /**
     * @param nodeId Node ID.
     * @param tx Transaction.
     * @param req Request.
     */
    protected void finish(
        UUID nodeId,
        IgniteTxRemoteEx tx,
        GridDhtTxFinishRequest req
    ) {
        // We don't allow explicit locks for transactions and
        // therefore immediately return if transaction is null.
        // However, we may decide to relax this restriction in
        // future.
        if (tx == null) {
            if (req.commit())
                // Must be some long time duplicate, but we add it anyway.
                ctx.tm().addCommittedTx(tx, req.version(), null);
            else
                ctx.tm().addRolledbackTx(tx, req.version());

            if (log.isDebugEnabled())
                log.debug("Received finish request for non-existing transaction (added to completed set) " +
                    "[senderNodeId=" + nodeId + ", res=" + req + ']');

            return;
        }
        else if (log.isDebugEnabled())
            log.debug("Received finish request for transaction [senderNodeId=" + nodeId + ", req=" + req +
                ", tx=" + tx + ']');

        req.txState(tx.txState());

        try {
            if (req.commit() || req.isSystemInvalidate()) {
                tx.commitVersion(req.commitVersion());
                tx.invalidate(req.isInvalidate());
                tx.systemInvalidate(req.isSystemInvalidate());

                // Complete remote candidates.
                tx.doneRemote(req.baseVersion(), null, null, null);

                tx.setPartitionUpdateCounters(
                    req.partUpdateCounters() != null ? req.partUpdateCounters().array() : null);

                tx.commit();
            }
            else {
                tx.doneRemote(req.baseVersion(), null, null, null);

                tx.rollback();
            }
        }
        catch (Throwable e) {
            U.error(log, "Failed completing transaction [commit=" + req.commit() + ", tx=" + tx + ']', e);

            // Mark transaction for invalidate.
            tx.invalidate(true);
            tx.systemInvalidate(true);

            try {
                tx.commit();
            }
            catch (IgniteCheckedException ex) {
                U.error(log, "Failed to invalidate transaction: " + tx, ex);
            }

            if (e instanceof Error)
                throw (Error)e;
        }
    }

    /**
     * @param tx Transaction.
     * @param req Request.
     */
    protected void finish(
        GridDistributedTxRemoteAdapter tx,
        GridDhtTxPrepareRequest req) throws IgniteTxHeuristicCheckedException {
        assert tx != null : "No transaction for one-phase commit prepare request: " + req;

        try {
            tx.commitVersion(req.writeVersion());
            tx.invalidate(req.isInvalidate());

            // Complete remote candidates.
            tx.doneRemote(req.version(), null, null, null);

            tx.commit();
        }
        catch (IgniteTxHeuristicCheckedException e) {
            // Just rethrow this exception. Transaction was already uncommitted.
            throw e;
        }
        catch (Throwable e) {
            U.error(log, "Failed committing transaction [tx=" + tx + ']', e);

            // Mark transaction for invalidate.
            tx.invalidate(true);
            tx.systemInvalidate(true);

            tx.rollback();

            if (e instanceof Error)
                throw (Error)e;
        }
    }

    /**
     * @param nodeId Node id.
     * @param req Request.
     * @param res Response.
     * @param dhtTx Dht tx.
     * @param nearTx Near tx.
     */
    protected void sendReply(UUID nodeId,
        GridDhtTxPrepareRequest req,
        GridDhtTxPrepareResponse res,
        GridDhtTxRemote dhtTx,
        GridNearTxRemote nearTx) {
        try {
            // Reply back to sender.
            ctx.io().send(nodeId, res, req.policy());

            if (txPrepareMsgLog.isDebugEnabled()) {
                txPrepareMsgLog.debug("Sent dht prepare response [txId=" + req.nearXidVersion() +
                    ", dhtTxId=" + req.version() +
                    ", node=" + nodeId + ']');
            }
        }
        catch (IgniteCheckedException e) {
            if (e instanceof ClusterTopologyCheckedException) {
                if (txPrepareMsgLog.isDebugEnabled()) {
                    txPrepareMsgLog.debug("Failed to send dht prepare response, node left [txId=" + req.nearXidVersion() +
                        ", dhtTxId=" + req.version() +
                        ", node=" + nodeId + ']');
                }
            }
            else {
                U.warn(log, "Failed to send tx response to remote node (will rollback transaction) [" +
                    "txId=" + req.nearXidVersion() +
                    ", dhtTxId=" + req.version() +
                    ", node=" + nodeId +
                    ", err=" + e.getMessage() + ']');
            }

            if (nearTx != null)
                nearTx.rollback();

            if (dhtTx != null)
                dhtTx.rollback();
        }
    }

    /**
     * Sends tx finish response to remote node, if response is requested.
     *
     * @param nodeId Node id that originated finish request.
     * @param req Request.
     * @param committed {@code True} if transaction committed on this node.
     * @param nearTxId Near tx version.
     */
    protected void sendReply(UUID nodeId, GridDhtTxFinishRequest req, boolean committed, GridCacheVersion nearTxId) {
        if (req.replyRequired() || req.checkCommitted()) {
            GridDhtTxFinishResponse res = new GridDhtTxFinishResponse(req.version(), req.futureId(), req.miniId());

            if (req.checkCommitted()) {
                res.checkCommitted(true);

                if (committed) {
                    if (req.needReturnValue()) {
                        try {
                            GridCacheReturnCompletableWrapper wrapper = ctx.tm().getCommittedTxReturn(req.version());

                            if (wrapper != null)
                                res.returnValue(wrapper.fut().get());
                            else
                                assert !ctx.discovery().alive(nodeId) : nodeId;
                        }
                        catch (IgniteCheckedException e) {
                            if (txFinishMsgLog.isDebugEnabled()) {
                                txFinishMsgLog.debug("Failed to gain entry processor return value. [txId=" + nearTxId +
                                    ", dhtTxId=" + req.version() +
                                    ", node=" + nodeId + ']');
                            }
                        }
                    }
                }
                else {
                    ClusterTopologyCheckedException cause =
                        new ClusterTopologyCheckedException("Primary node left grid.");

                    res.checkCommittedError(new IgniteTxRollbackCheckedException("Failed to commit transaction " +
                        "(transaction has been rolled back on backup node): " + req.version(), cause));
                }
            }

            try {
                ctx.io().send(nodeId, res, req.policy());

                if (txFinishMsgLog.isDebugEnabled()) {
                    txFinishMsgLog.debug("Sent dht tx finish response [txId=" + nearTxId +
                        ", dhtTxId=" + req.version() +
                        ", node=" + nodeId +
                        ", checkCommitted=" + req.checkCommitted() + ']');
                }
            }
            catch (Throwable e) {
                // Double-check.
                if (ctx.discovery().node(nodeId) == null) {
                    if (txFinishMsgLog.isDebugEnabled()) {
                        txFinishMsgLog.debug("Node left while send dht tx finish response [txId=" + nearTxId +
                            ", dhtTxId=" + req.version() +
                            ", node=" + nodeId + ']');
                    }
                }
                else {
                    U.error(log, "Failed to send finish response to node [txId=" + nearTxId +
                        ", dhtTxId=" + req.version() +
                        ", nodeId=" + nodeId +
                        ", res=" + res + ']', e);
                }

                if (e instanceof Error)
                    throw (Error)e;
            }
        }
        else {
            if (txFinishMsgLog.isDebugEnabled()) {
                txFinishMsgLog.debug("Skip send dht tx finish response [txId=" + nearTxId +
                    ", dhtTxId=" + req.version() +
                    ", node=" + nodeId + ']');
            }
        }
    }

    /**
     * @param nodeId Node ID.
     * @param req Request.
     * @param res Response.
     * @return Remote transaction.
     * @throws IgniteCheckedException If failed.
     */
    @Nullable GridDhtTxRemote startRemoteTx(
        UUID nodeId,
        GridDhtTxPrepareRequest req,
        GridDhtTxPrepareResponse res
    ) throws IgniteCheckedException {
        if (!F.isEmpty(req.writes())) {
            GridDhtTxRemote tx = ctx.tm().tx(req.version());

            if (tx == null) {
                boolean single = req.last() && req.writes().size() == 1;

                tx = new GridDhtTxRemote(
                    ctx,
                    req.nearNodeId(),
                    req.futureId(),
                    nodeId,
                    req.topologyVersion(),
                    req.version(),
                    null,
                    req.system(),
                    req.policy(),
                    req.concurrency(),
                    req.isolation(),
                    req.isInvalidate(),
                    req.timeout(),
                    req.writes() != null ? Math.max(req.writes().size(), req.txSize()) : req.txSize(),
                    req.nearXidVersion(),
                    req.transactionNodes(),
                    req.subjectId(),
                    req.taskNameHash(),
                    single);

                tx.writeVersion(req.writeVersion());

                tx = ctx.tm().onCreated(null, tx);

                if (tx == null || !ctx.tm().onStarted(tx)) {
                    if (log.isDebugEnabled())
                        log.debug("Attempt to start a completed transaction (will ignore): " + tx);

                    return null;
                }

                if (ctx.discovery().node(nodeId) == null) {
                    tx.state(ROLLING_BACK);

                    tx.state(ROLLED_BACK);

                    ctx.tm().uncommitTx(tx);

                    return null;
                }
            }
            else {
                tx.writeVersion(req.writeVersion());
                tx.transactionNodes(req.transactionNodes());
            }

            if (!tx.isSystemInvalidate()) {
                int idx = 0;

                for (IgniteTxEntry entry : req.writes()) {
                    GridCacheContext cacheCtx = entry.context();

                    tx.addWrite(entry, ctx.deploy().globalLoader());

                    if (isNearEnabled(cacheCtx) && req.invalidateNearEntry(idx))
                        invalidateNearEntry(cacheCtx, entry.key(), req.version());

                    try {
                        if (req.needPreloadKey(idx)) {
                            GridCacheEntryEx cached = entry.cached();

                            if (cached == null)
                                cached = cacheCtx.cache().entryEx(entry.key(), req.topologyVersion());

                            GridCacheEntryInfo info = cached.info();

                            if (info != null && !info.isNew() && !info.isDeleted())
                                res.addPreloadEntry(info);
                        }

                        if (cacheCtx.readThroughConfigured() &&
                            !entry.skipStore() &&
                            entry.op() == TRANSFORM &&
                            entry.oldValueOnPrimary() &&
                            !entry.hasValue()) {
                            while (true) {
                                try {
                                    GridCacheEntryEx cached = entry.cached();

                                    if (cached == null)
                                        cached = cacheCtx.cache().entryEx(entry.key(), req.topologyVersion());

                                    CacheObject val = cached.innerGet(
                                        /*ver*/null,
                                        tx,
                                        /*readSwap*/true,
                                        /*readThrough*/false,
                                        /*updateMetrics*/false,
                                        /*evt*/false,
                                        /*tmp*/false,
                                        tx.subjectId(),
                                        /*transformClo*/null,
                                        tx.resolveTaskName(),
                                        /*expiryPlc*/null,
                                        /*keepBinary*/true);

                                    if (val == null)
                                        val = cacheCtx.toCacheObject(cacheCtx.store().load(null, entry.key()));

                                    if (val != null)
                                        entry.readValue(val);

                                    break;
                                }
                                catch (GridCacheEntryRemovedException e) {
                                    if (log.isDebugEnabled())
                                        log.debug("Got entry removed exception, will retry: " + entry.txKey());

                                    entry.cached(null);
                                }
                            }
                        }
                    }
                    catch (GridDhtInvalidPartitionException e) {
                        tx.addInvalidPartition(cacheCtx, e.partition());

                        tx.clearEntry(entry.txKey());
                    }

                    idx++;
                }
            }

            // Prepare prior to reordering, so the pending locks added
            // in prepare phase will get properly ordered as well.
            tx.prepare();

            if (req.last()) {
                assert !F.isEmpty(req.transactionNodes()) :
                    "Received last prepare request with empty transaction nodes: " + req;

                tx.transactionNodes(req.transactionNodes());

                tx.state(PREPARED);
            }

            res.invalidPartitionsByCacheId(tx.invalidPartitions());

            if (tx.empty() && req.last()) {
                tx.rollback();

                return null;
            }

            return tx;
        }

        return null;
    }

    /**
     * @param cacheCtx Context.
     * @param key Key
     * @param ver Version.
     * @throws IgniteCheckedException If invalidate failed.
     */
    private void invalidateNearEntry(GridCacheContext cacheCtx, KeyCacheObject key, GridCacheVersion ver)
        throws IgniteCheckedException {
        GridNearCacheAdapter near = cacheCtx.isNear() ? cacheCtx.near() : cacheCtx.dht().near();

        GridCacheEntryEx nearEntry = near.peekEx(key);

        if (nearEntry != null)
            nearEntry.invalidate(null, ver);
    }

    /**
     * Called while processing dht tx prepare request.
     *
     * @param ldr Loader.
     * @param nodeId Sender node ID.
     * @param req Request.
     * @return Remote transaction.
     * @throws IgniteCheckedException If failed.
     */
    @Nullable public GridNearTxRemote startNearRemoteTx(ClassLoader ldr, UUID nodeId,
        GridDhtTxPrepareRequest req) throws IgniteCheckedException {

        if (!F.isEmpty(req.nearWrites())) {
            GridNearTxRemote tx = ctx.tm().nearTx(req.version());

            if (tx == null) {
                tx = new GridNearTxRemote(
                    ctx,
                    req.topologyVersion(),
                    ldr,
                    nodeId,
                    req.nearNodeId(),
                    req.version(),
                    null,
                    req.system(),
                    req.policy(),
                    req.concurrency(),
                    req.isolation(),
                    req.isInvalidate(),
                    req.timeout(),
                    req.nearWrites(),
                    req.txSize(),
                    req.subjectId(),
                    req.taskNameHash()
                );

                tx.writeVersion(req.writeVersion());

                if (!tx.empty()) {
                    tx = ctx.tm().onCreated(null, tx);

                    if (tx == null || !ctx.tm().onStarted(tx))
                        throw new IgniteTxRollbackCheckedException("Attempt to start a completed transaction: " + tx);
                }
            }
            else
                tx.addEntries(ldr, req.nearWrites());

            tx.ownedVersions(req.owned());

            // Prepare prior to reordering, so the pending locks added
            // in prepare phase will get properly ordered as well.
            tx.prepare();

            if (req.last())
                tx.state(PREPARED);

            return tx;
        }

        return null;
    }

    /**
     * @param nodeId Node ID.
     * @param req Request.
     */
    protected void processCheckPreparedTxRequest(final UUID nodeId,
        final GridCacheTxRecoveryRequest req) {
        if (txRecoveryMsgLog.isDebugEnabled()) {
            txRecoveryMsgLog.debug("Received tx recovery request [txId=" + req.nearXidVersion() +
                ", node=" + nodeId + ']');
        }

        IgniteInternalFuture<Boolean> fut = req.nearTxCheck() ? ctx.tm().txCommitted(req.nearXidVersion()) :
            ctx.tm().txsPreparedOrCommitted(req.nearXidVersion(), req.transactions());

        if (fut == null || fut.isDone()) {
            boolean prepared;

            try {
                prepared = fut == null ? true : fut.get();
            }
            catch (IgniteCheckedException e) {
                U.error(log, "Check prepared transaction future failed [req=" + req + ']', e);

                prepared = false;
            }

            sendCheckPreparedResponse(nodeId, req, prepared);
        }
        else {
            fut.listen(new CI1<IgniteInternalFuture<Boolean>>() {
                @Override public void apply(IgniteInternalFuture<Boolean> fut) {
                    boolean prepared;

                    try {
                        prepared = fut.get();
                    }
                    catch (IgniteCheckedException e) {
                        U.error(log, "Check prepared transaction future failed [req=" + req + ']', e);

                        prepared = false;
                    }

                    sendCheckPreparedResponse(nodeId, req, prepared);
                }
            });
        }
    }

    /**
     * @param nodeId Node ID.
     * @param req Request.
     * @param prepared {@code True} if all transaction prepared or committed.
     */
    private void sendCheckPreparedResponse(UUID nodeId,
        GridCacheTxRecoveryRequest req,
        boolean prepared) {
        GridCacheTxRecoveryResponse res = new GridCacheTxRecoveryResponse(req.version(),
            req.futureId(),
            req.miniId(),
            prepared,
            req.deployInfo() != null);

        try {
            ctx.io().send(nodeId, res, req.system() ? UTILITY_CACHE_POOL : SYSTEM_POOL);

            if (txRecoveryMsgLog.isDebugEnabled()) {
                txRecoveryMsgLog.debug("Sent tx recovery response [txId=" + req.nearXidVersion() +
                    ", node=" + nodeId + ", res=" + res + ']');
            }
        }
        catch (ClusterTopologyCheckedException ignored) {
            if (txRecoveryMsgLog.isDebugEnabled())
                txRecoveryMsgLog.debug("Failed to send tx recovery response, node failed [" +
                    ", txId=" + req.nearXidVersion() +
                    ", node=" + nodeId +
                    ", res=" + res + ']');
        }
        catch (IgniteCheckedException e) {
            U.error(txRecoveryMsgLog, "Failed to send tx recovery response [txId=" + req.nearXidVersion() +
                ", node=" + nodeId +
                ", req=" + req +
                ", res=" + res + ']', e);
        }
    }

    /**
     * @param nodeId Node ID.
     * @param res Response.
     */
    protected void processCheckPreparedTxResponse(UUID nodeId, GridCacheTxRecoveryResponse res) {
        if (txRecoveryMsgLog.isDebugEnabled()) {
            txRecoveryMsgLog.debug("Received tx recovery response [txId=" + res.version() +
                ", node=" + nodeId +
                ", res=" + res + ']');
        }

        GridCacheTxRecoveryFuture fut = (GridCacheTxRecoveryFuture)ctx.mvcc().future(res.futureId());

        if (fut == null) {
            if (txRecoveryMsgLog.isDebugEnabled()) {
                txRecoveryMsgLog.debug("Failed to find future for tx recovery response [txId=" + res.version() +
                    ", node=" + nodeId + ", res=" + res + ']');
            }

            return;
        }
        else
            res.txState(fut.tx().txState());

        fut.onResult(nodeId, res);
    }
}<|MERGE_RESOLUTION|>--- conflicted
+++ resolved
@@ -1035,13 +1035,11 @@
             else
                 sendReply(nodeId, req, res, dhtTx, nearTx);
         }
-<<<<<<< HEAD
+        else
+            sendReply(nodeId, req, res, dhtTx, nearTx);
 
         assert req.txState() != null || res.error() != null ||
             (ctx.tm().tx(req.version()) == null && ctx.tm().nearTx(req.version()) == null);
-=======
-        else
-            sendReply(nodeId, req, res, dhtTx, nearTx);
     }
 
     /**
@@ -1058,7 +1056,6 @@
 
         for (GridCacheVersion ver : req.versions())
             ctx.tm().removeTxReturn(ver);
->>>>>>> 9b72d18d
     }
 
     /**
