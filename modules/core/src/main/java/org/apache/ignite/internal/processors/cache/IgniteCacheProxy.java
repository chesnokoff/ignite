/*
 * Licensed to the Apache Software Foundation (ASF) under one or more
 * contributor license agreements.  See the NOTICE file distributed with
 * this work for additional information regarding copyright ownership.
 * The ASF licenses this file to You under the Apache License, Version 2.0
 * (the "License"); you may not use this file except in compliance with
 * the License.  You may obtain a copy of the License at
 *
 *      http://www.apache.org/licenses/LICENSE-2.0
 *
 * Unless required by applicable law or agreed to in writing, software
 * distributed under the License is distributed on an "AS IS" BASIS,
 * WITHOUT WARRANTIES OR CONDITIONS OF ANY KIND, either express or implied.
 * See the License for the specific language governing permissions and
 * limitations under the License.
 */

package org.apache.ignite.internal.processors.cache;

import org.apache.ignite.*;
import org.apache.ignite.cache.*;
import org.apache.ignite.cache.CacheManager;
import org.apache.ignite.cache.query.*;
import org.apache.ignite.cluster.*;
import org.apache.ignite.configuration.*;
import org.apache.ignite.internal.*;
import org.apache.ignite.internal.processors.cache.query.*;
import org.apache.ignite.internal.processors.query.*;
import org.apache.ignite.internal.util.*;
import org.apache.ignite.internal.util.future.*;
import org.apache.ignite.internal.util.tostring.*;
import org.apache.ignite.internal.util.typedef.*;
import org.apache.ignite.internal.util.typedef.internal.*;
import org.apache.ignite.lang.*;
import org.apache.ignite.mxbean.*;
import org.jetbrains.annotations.*;

import javax.cache.*;
import javax.cache.configuration.*;
import javax.cache.expiry.*;
import javax.cache.integration.*;
import javax.cache.processor.*;
import java.io.*;
import java.util.*;
import java.util.concurrent.atomic.*;
import java.util.concurrent.locks.*;

/**
 * Cache proxy.
 */
public class IgniteCacheProxy<K, V> extends AsyncSupportAdapter<IgniteCache<K, V>>
    implements IgniteCache<K, V>, Externalizable {
    /** */
    private static final long serialVersionUID = 0L;

    /** */
    private static final IgniteBiPredicate ACCEPT_ALL = new IgniteBiPredicate() {
        @Override public boolean apply(Object k, Object v) {
            return true;
        }
    };

    /** Context. */
    private GridCacheContext<K, V> ctx;

    /** Gateway. */
    private GridCacheGateway<K, V> gate;

    /** Delegate. */
    @GridToStringInclude
    private GridCacheProjectionEx<K, V> delegate;

    /** Projection. */
    private GridCacheProjectionImpl<K, V> prj;

    /** */
<<<<<<< HEAD
    private CacheManager cacheMgr;

    /** */
    private final AtomicBoolean closed = new AtomicBoolean();
=======
    @GridToStringExclude
    private GridCacheProxyImpl<K, V> legacyProxy;
>>>>>>> d2cc690b

    /**
     * Empty constructor required for {@link Externalizable}.
     */
    public IgniteCacheProxy() {
        // No-op.
    }

    /**
     * @param ctx Context.
     * @param delegate Delegate.
     * @param prj Projection.
     * @param async Async support flag.
     */
    public IgniteCacheProxy(
        GridCacheContext<K, V> ctx,
        GridCacheProjectionEx<K, V> delegate,
        @Nullable GridCacheProjectionImpl<K, V> prj,
        boolean async
    ) {
        super(async);

        assert ctx != null;
        assert delegate != null;

        this.ctx = ctx;
        this.delegate = delegate;
        this.prj = prj;

        gate = ctx.gate();

        legacyProxy = new GridCacheProxyImpl<K, V>(ctx, delegate, prj);
    }

    /**
     * @return Context.
     */
    public GridCacheContext<K, V> context() {
        return ctx;
    }

    /**
     * @return Gateway.
     */
    public GridCacheGateway<K, V> gate() {
        return gate;
    }

    /** {@inheritDoc} */
    @Override public CacheMetrics metrics() {
        GridCacheProjectionImpl<K, V> prev = gate.enter(prj);

        try {
            return ctx.cache().metrics();
        }
        finally {
            gate.leave(prev);
        }
    }

    /** {@inheritDoc} */
    @Override public CacheMetricsMXBean mxBean() {
        GridCacheProjectionImpl<K, V> prev = gate.enter(prj);

        try {
            return ctx.cache().mxBean();
        }
        finally {
            gate.leave(prev);
        }
    }

    /** {@inheritDoc} */
    @Override public <C extends Configuration<K, V>> C getConfiguration(Class<C> clazz) {
        CacheConfiguration cfg = ctx.config();

        if (!clazz.isAssignableFrom(cfg.getClass()))
            throw new IllegalArgumentException();

        return clazz.cast(cfg);
    }

    /** {@inheritDoc} */
    @Nullable @Override public Entry<K, V> randomEntry() {
        GridCacheProjectionImpl<K, V> prev = gate.enter(prj);

        try {
            return ctx.cache().randomEntry();
        }
        finally {
            gate.leave(prev);
        }
    }

    /** {@inheritDoc} */
    @Override public IgniteCache<K, V> withExpiryPolicy(ExpiryPolicy plc) {
        GridCacheProjectionImpl<K, V> prev = gate.enter(prj);

        try {
            GridCacheProjectionEx<K, V> prj0 = prj != null ? prj.withExpiryPolicy(plc) : delegate.withExpiryPolicy(plc);

            return new IgniteCacheProxy<>(ctx, prj0, (GridCacheProjectionImpl<K, V>)prj0, isAsync());
        }
        finally {
            gate.leave(prev);
        }
    }

    /** {@inheritDoc} */
    @Override public IgniteCache<K, V> withSkipStore() {
        return flagOn(CacheFlag.SKIP_STORE);
    }

    /** {@inheritDoc} */
    @Override public void loadCache(@Nullable IgniteBiPredicate<K, V> p, @Nullable Object... args) {
        try {
            GridCacheProjectionImpl<K, V> prev = gate.enter(prj);

            try {
                if (isAsync())
                    setFuture(ctx.cache().globalLoadCacheAsync(p, args));
                else
                    ctx.cache().globalLoadCache(p, args);
            }
            finally {
                gate.leave(prev);
            }
        }
        catch (IgniteCheckedException e) {
            throw cacheException(e);
        }
    }

    /** {@inheritDoc} */
    @Override public void localLoadCache(@Nullable IgniteBiPredicate<K, V> p, @Nullable Object... args) {
        try {
            GridCacheProjectionImpl<K, V> prev = gate.enter(prj);

            try {
                if (isAsync())
                    setFuture(delegate.localLoadCacheAsync(p, args));
                else
                    delegate.localLoadCache(p, args);
            }
            finally {
                gate.leave(prev);
            }
        }
        catch (IgniteCheckedException e) {
            throw cacheException(e);
        }
    }

    /** {@inheritDoc} */
    @Nullable @Override public V getAndPutIfAbsent(K key, V val) throws CacheException {
        try {
            GridCacheProjectionImpl<K, V> prev = gate.enter(prj);

            try {
                if (isAsync()) {
                    setFuture(delegate.putIfAbsentAsync(key, val));

                    return null;
                }
                else
                    return delegate.putIfAbsent(key, val);
            }
            finally {
                gate.leave(prev);
            }
        }
        catch (IgniteCheckedException e) {
            throw cacheException(e);
        }
    }

    /** {@inheritDoc} */
    @Override public Lock lock(K key) throws CacheException {
        return lockAll(Collections.singleton(key));
    }

    /** {@inheritDoc} */
    @Override public Lock lockAll(final Collection<? extends K> keys) {
        return new CacheLockImpl<>(gate, delegate, prj, keys);
    }

    /** {@inheritDoc} */
    @Override public boolean isLocalLocked(K key, boolean byCurrThread) {
        GridCacheProjectionImpl<K, V> prev = gate.enter(prj);

        try {
            return byCurrThread ? delegate.isLockedByThread(key) : delegate.isLocked(key);
        }
        finally {
            gate.leave(prev);
        }
    }

    /**
     * @param filter Filter.
     * @param grp Optional cluster group.
     * @return Cursor.
     */
    @SuppressWarnings("unchecked")
    private QueryCursor<Entry<K,V>> query(Query filter, @Nullable ClusterGroup grp) {
        final CacheQuery<Map.Entry<K,V>> qry;
        final CacheQueryFuture<Map.Entry<K,V>> fut;

        if (filter instanceof ScanQuery) {
            IgniteBiPredicate<K, V> p = ((ScanQuery)filter).getFilter();

            qry = delegate.queries().createScanQuery(p != null ? p : ACCEPT_ALL);

            if (grp != null)
                qry.projection(grp);

            fut = qry.execute();
        }
        else if (filter instanceof TextQuery) {
            TextQuery p = (TextQuery)filter;

            qry = delegate.queries().createFullTextQuery(p.getType(), p.getText());

            if (grp != null)
                qry.projection(grp);

            fut = qry.execute();
        }
        else if (filter instanceof SpiQuery) {
            qry = ((GridCacheQueriesEx)delegate.queries()).createSpiQuery();

            if (grp != null)
                qry.projection(grp);

            fut = qry.execute(((SpiQuery)filter).getArgs());
        }
        else {
            if (filter instanceof SqlFieldsQuery)
                throw new CacheException("Use methods 'queryFields' and 'localQueryFields' for " +
                    SqlFieldsQuery.class.getSimpleName() + ".");

            throw new CacheException("Unsupported query type: " + filter);
        }

        return new QueryCursorImpl<>(new GridCloseableIteratorAdapter<Entry<K,V>>() {
            /** */
            Map.Entry<K,V> cur;

            @Override protected Entry<K,V> onNext() throws IgniteCheckedException {
                if (!onHasNext())
                    throw new NoSuchElementException();

                Map.Entry<K,V> e = cur;

                cur = null;

                return new CacheEntryImpl<>(e.getKey(), e.getValue());
            }

            @Override protected boolean onHasNext() throws IgniteCheckedException {
                return cur != null || (cur = fut.next()) != null;
            }

            @Override protected void onClose() throws IgniteCheckedException {
                fut.cancel();
            }
        });
    }

    /**
     * @param local Enforce local.
     * @return Local node cluster group.
     */
    private ClusterGroup projection(boolean local) {
        return local || ctx.isLocal() || ctx.isReplicated() ? ctx.kernalContext().grid().cluster().forLocal() : null;
    }

    /**
     * Executes continuous query.
     *
     * @param qry Query.
     * @param loc Local flag.
     * @return Initial iteration cursor.
     */
    private QueryCursor<Entry<K, V>> queryContinuous(ContinuousQuery<K, V> qry, boolean loc) {
        if (qry.getInitialQuery() instanceof ContinuousQuery)
            throw new IgniteException("Initial predicate for continuous query can't be an instance of another " +
                "continuous query. Use SCAN or SQL query for initial iteration.");

        if (qry.getLocalListener() == null)
            throw new IgniteException("Mandatory local listener is not set for the query: " + qry);

        try {
            final UUID routineId = ctx.continuousQueries().executeQuery(
                qry.getLocalListener(),
                qry.getRemoteFilter(),
                qry.getBufferSize(),
                qry.getTimeInterval(),
                qry.isAutoUnsubscribe(),
                loc ? ctx.grid().cluster().forLocal() : null);

            final QueryCursor<Cache.Entry<K, V>> cur;

            if (qry.getInitialQuery() != null)
                cur = loc ? localQuery(qry.getInitialQuery()) : query(qry.getInitialQuery());
            else
                cur = null;

            return new QueryCursor<Cache.Entry<K, V>>() {
                @Override public Iterator<Cache.Entry<K, V>> iterator() {
                    return cur != null ? cur.iterator() : new GridEmptyIterator<Cache.Entry<K, V>>();
                }

                @Override public List<Cache.Entry<K, V>> getAll() {
                    return cur != null ? cur.getAll() : Collections.<Cache.Entry<K, V>>emptyList();
                }

                @Override public void close() {
                    if (cur != null)
                        cur.close();

                    try {
                        ctx.kernalContext().continuous().stopRoutine(routineId).get();
                    }
                    catch (IgniteCheckedException e) {
                        throw U.convertException(e);
                    }
                }
            };
        }
        catch (IgniteCheckedException e) {
            throw U.convertException(e);
        }
    }

    /** {@inheritDoc} */
    @SuppressWarnings("unchecked")
    @Override public QueryCursor<Entry<K, V>> query(Query qry) {
        A.notNull(qry, "qry");

        GridCacheProjectionImpl<K, V> prev = gate.enter(prj);

        try {
            validate(qry);

            if (qry instanceof ContinuousQuery)
                return queryContinuous((ContinuousQuery<K,V>)qry, false);

            if (qry instanceof SqlQuery) {
                SqlQuery p = (SqlQuery)qry;

                if (isReplicatedDataNode() || ctx.isLocal())
                    return doLocalQuery(p);

                return ctx.kernalContext().query().queryTwoStep(ctx.name(), p.getType(), p.getSql(), p.getArgs());
            }

            return query(qry, projection(false));
        }
        catch (Exception e) {
            if (e instanceof CacheException)
                throw e;

            throw new CacheException(e);
        }
        finally {
            gate.leave(prev);
        }
    }

    /**
     * @return {@code true} If this is a replicated cache and we are on a data node.
     */
    private boolean isReplicatedDataNode() {
        if (!ctx.isReplicated())
            return false;

        return ctx.affinityNode();
    }

    /** {@inheritDoc} */
    @Override public QueryCursor<List<?>> queryFields(SqlFieldsQuery qry) {
        A.notNull(qry, "qry");

        GridCacheProjectionImpl<K, V> prev = gate.enter(prj);

        try {
            validate(qry);

            if (isReplicatedDataNode() || ctx.isLocal())
                return doLocalFieldsQuery(qry);

            return ctx.kernalContext().query().queryTwoStep(ctx.name(), qry.getSql(), qry.getArgs());
        }
        catch (Exception e) {
            if (e instanceof CacheException)
                throw e;

            throw new CacheException(e);
        }
        finally {
            gate.leave(prev);
        }
    }

    /**
     * @param p Query.
     * @return Cursor.
     */
    private QueryCursor<Entry<K, V>> doLocalQuery(SqlQuery p) {
        return new QueryCursorImpl<>(ctx.kernalContext().query().<K, V>queryLocal(
            ctx.name(), p.getType(), p.getSql(), p.getArgs()));
    }

    /**
     * @param q Query.
     * @return Cursor.
     */
    private QueryCursor<List<?>> doLocalFieldsQuery(SqlFieldsQuery q) {
        return new QueryCursorImpl<>(ctx.kernalContext().query().queryLocalFields(
            ctx.name(), q.getSql(), q.getArgs()));
    }

    /**
     * Checks query.
     *
     * @param qry Query
     * @throws CacheException If query indexing disabled for sql query.
     */
    private void validate(Query qry) {
        if (!GridQueryProcessor.isEnabled(ctx.config()) && !(qry instanceof ScanQuery) &&
            !(qry instanceof ContinuousQuery))
            throw new CacheException("Indexing is disabled for cache: " + ctx.cache().name());
    }

    /** {@inheritDoc} */
    @SuppressWarnings("unchecked")
    @Override public QueryCursor<Entry<K, V>> localQuery(Query qry) {
        A.notNull(qry, "qry");

        GridCacheProjectionImpl<K, V> prev = gate.enter(prj);

        try {
            validate(qry);

            if (qry instanceof ContinuousQuery)
                return queryContinuous((ContinuousQuery<K, V>)qry, true);

            if (qry instanceof SqlQuery)
                return doLocalQuery((SqlQuery)qry);

            return query(qry, projection(true));
        }
        catch (Exception e) {
            if (e instanceof CacheException)
                throw e;

            throw new CacheException(e);
        }
        finally {
            gate.leave(prev);
        }
    }

    /** {@inheritDoc} */
    @Override public QueryCursor<List<?>> localQueryFields(SqlFieldsQuery qry) {
        A.notNull(qry, "qry");

        GridCacheProjectionImpl<K, V> prev = gate.enter(prj);

        try {
            validate(qry);

            return doLocalFieldsQuery(qry);
        }
        catch (Exception e) {
            if (e instanceof CacheException)
                throw e;

            throw new CacheException(e);
        }
        finally {
            gate.leave(prev);
        }
    }

    /** {@inheritDoc} */
    @Override public Iterable<Entry<K, V>> localEntries(CachePeekMode... peekModes) throws CacheException {
        GridCacheProjectionImpl<K, V> prev = gate.enter(prj);

        try {
            return delegate.localEntries(peekModes);
        }
        catch (IgniteCheckedException e) {
            throw cacheException(e);
        }
        finally {
            gate.leave(prev);
        }
    }

    /** {@inheritDoc} */
    @Override public QueryMetrics queryMetrics() {
        GridCacheProjectionImpl<K, V> prev = gate.enter(prj);

        try {
            return delegate.queries().metrics();
        }
        finally {
            gate.leave(prev);
        }
    }

    /** {@inheritDoc} */
    @Override public void localEvict(Collection<? extends K> keys) {
        GridCacheProjectionImpl<K, V> prev = gate.enter(prj);

        try {
            delegate.evictAll(keys);
        }
        finally {
            gate.leave(prev);
        }
    }

    /** {@inheritDoc} */
    @Nullable @Override public V localPeek(K key, CachePeekMode... peekModes) {
        GridCacheProjectionImpl<K, V> prev = gate.enter(prj);

        try {
            return delegate.localPeek(key, peekModes, null);
        }
        catch (IgniteCheckedException e) {
            throw cacheException(e);
        }
        finally {
            gate.leave(prev);
        }
    }

    /** {@inheritDoc} */
    @Override public void localPromote(Set<? extends K> keys) throws CacheException {
        try {
            GridCacheProjectionImpl<K, V> prev = gate.enter(prj);

            try {
                delegate.promoteAll(keys);
            }
            finally {
                gate.leave(prev);
            }
        }
        catch (IgniteCheckedException e) {
            throw cacheException(e);
        }
    }

    /** {@inheritDoc} */
    @Override public int size(CachePeekMode... peekModes) throws CacheException {
        GridCacheProjectionImpl<K, V> prev = gate.enter(prj);

        try {
            if (isAsync()) {
                setFuture(delegate.sizeAsync(peekModes));

                return 0;
            }
            else
                return delegate.size(peekModes);
        }
        catch (IgniteCheckedException e) {
            throw cacheException(e);
        }
        finally {
            gate.leave(prev);
        }
    }

    /** {@inheritDoc} */
    @Override public int localSize(CachePeekMode... peekModes) {
        GridCacheProjectionImpl<K, V> prev = gate.enter(prj);

        try {
            return delegate.localSize(peekModes);
        }
        catch (IgniteCheckedException e) {
            throw cacheException(e);
        }
        finally {
            gate.leave(prev);
        }
    }

    /** {@inheritDoc} */
    @Override public V get(K key) {
        try {
            GridCacheProjectionImpl<K, V> prev = gate.enter(prj);

            try {
                if (isAsync()) {
                    setFuture(delegate.getAsync(key));

                    return null;
                }
                else
                    return delegate.get(key);
            }
            finally {
                gate.leave(prev);
            }
        }
        catch (IgniteCheckedException e) {
            throw cacheException(e);
        }
    }

    /** {@inheritDoc} */
    @Override public Map<K, V> getAll(Set<? extends K> keys) {
        try {
            GridCacheProjectionImpl<K, V> prev = gate.enter(prj);

            try {
                if (isAsync()) {
                    setFuture(delegate.getAllAsync(keys));

                    return null;
                }
                else
                    return delegate.getAll(keys);
            }
            finally {
                gate.leave(prev);
            }
        }
        catch (IgniteCheckedException e) {
            throw cacheException(e);
        }
    }

    /**
     * @param keys Keys.
     * @return Values map.
     */
    public Map<K, V> getAll(Collection<? extends K> keys) {
        try {
            GridCacheProjectionImpl<K, V> prev = gate.enter(prj);

            try {
                if (isAsync()) {
                    setFuture(delegate.getAllAsync(keys));

                    return null;
                }
                else
                    return delegate.getAll(keys);
            }
            finally {
                gate.leave(prev);
            }
        }
        catch (IgniteCheckedException e) {
            throw cacheException(e);
        }
    }

    /**
     * Gets entry set containing internal entries.
     *
     * @param filter Filter.
     * @return Entry set.
     */
    public Set<Entry<K, V>> entrySetx(CacheEntryPredicate... filter) {
        GridCacheProjectionImpl<K, V> prev = gate.enter(prj);

        try {
            return delegate.entrySetx(filter);
        }
        finally {
            gate.leave(prev);
        }
    }

    /** {@inheritDoc} */
    @Override public boolean containsKey(K key) {
        GridCacheProjectionImpl<K, V> prev = gate.enter(prj);

        try {
            if (isAsync()) {
                setFuture(delegate.containsKeyAsync(key));

                return false;
            }
            else
                return delegate.containsKey(key);
        }
        finally {
            gate.leave(prev);
        }
    }

    /** {@inheritDoc} */
    @Override public boolean containsKeys(Set<? extends K> keys) {
        GridCacheProjectionImpl<K, V> prev = gate.enter(prj);

        try {
            if (isAsync()) {
                setFuture(delegate.containsKeysAsync(keys));

                return false;
            }
            else
                return delegate.containsKeys(keys);
        }
        finally {
            gate.leave(prev);
        }
    }

    /** {@inheritDoc} */
    @Override public void loadAll(
        Set<? extends K> keys,
        boolean replaceExisting,
        @Nullable final CompletionListener completionLsnr
    ) {
        GridCacheProjectionImpl<K, V> prev = gate.enter(prj);

        try {
            IgniteInternalFuture<?> fut = ctx.cache().loadAll(keys, replaceExisting);

            if (completionLsnr != null) {
                fut.listen(new CI1<IgniteInternalFuture<?>>() {
                    @Override public void apply(IgniteInternalFuture<?> fut) {
                        try {
                            fut.get();

                            completionLsnr.onCompletion();
                        }
                        catch (IgniteCheckedException e) {
                            completionLsnr.onException(cacheException(e));
                        }
                    }
                });
            }
        }
        finally {
            gate.leave(prev);
        }
    }

    /** {@inheritDoc} */
    @Override public void put(K key, V val) {
        try {
            GridCacheProjectionImpl<K, V> prev = gate.enter(prj);

            try {
                if (isAsync())
                    setFuture(delegate.putxAsync(key, val));
                else
                    delegate.putx(key, val);
            }
            finally {
                gate.leave(prev);
            }
        }
        catch (IgniteCheckedException e) {
            throw cacheException(e);
        }
    }

    /** {@inheritDoc} */
    @Override public V getAndPut(K key, V val) {
        try {
            GridCacheProjectionImpl<K, V> prev = gate.enter(prj);

            try {
                if (isAsync()) {
                    setFuture(delegate.putAsync(key, val));

                    return null;
                }
                else
                    return delegate.put(key, val);
            }
            finally {
                gate.leave(prev);
            }
        }
        catch (IgniteCheckedException e) {
            throw cacheException(e);
        }
    }

    /** {@inheritDoc} */
    @Override public void putAll(Map<? extends K, ? extends V> map) {
        try {
            GridCacheProjectionImpl<K, V> prev = gate.enter(prj);

            try {
                if (isAsync())
                    setFuture(delegate.putAllAsync(map));
                else
                    delegate.putAll(map);
            }
            finally {
                gate.leave(prev);
            }
        }
        catch (IgniteCheckedException e) {
            throw cacheException(e);
        }
    }

    /** {@inheritDoc} */
    @Override public boolean putIfAbsent(K key, V val) {
        try {
            GridCacheProjectionImpl<K, V> prev = gate.enter(prj);

            try {
                if (isAsync()) {
                    setFuture(delegate.putxIfAbsentAsync(key, val));

                    return false;
                }
                else
                    return delegate.putxIfAbsent(key, val);
            }
            finally {
                gate.leave(prev);
            }
        }
        catch (IgniteCheckedException e) {
            throw cacheException(e);
        }
    }

    /** {@inheritDoc} */
    @Override public boolean remove(K key) {
        try {
            GridCacheProjectionImpl<K, V> prev = gate.enter(prj);

            try {
                if (isAsync()) {
                    setFuture(delegate.removexAsync(key));

                    return false;
                }
                else
                    return delegate.removex(key);
            }
            finally {
                gate.leave(prev);
            }
        }
        catch (IgniteCheckedException e) {
            throw cacheException(e);
        }
    }

    /** {@inheritDoc} */
    @Override public boolean remove(K key, V oldVal) {
        try {
            GridCacheProjectionImpl<K, V> prev = gate.enter(prj);

            try {
                if (isAsync()) {
                    setFuture(delegate.removeAsync(key, oldVal));

                    return false;
                }
                else
                    return delegate.remove(key, oldVal);
            }
            finally {
                gate.leave(prev);
            }
        }
        catch (IgniteCheckedException e) {
            throw cacheException(e);
        }
    }

    /** {@inheritDoc} */
    @Override public V getAndRemove(K key) {
        try {
            GridCacheProjectionImpl<K, V> prev = gate.enter(prj);

            try {
                if (isAsync()) {
                    setFuture(delegate.removeAsync(key));

                    return null;
                }
                else
                    return delegate.remove(key);
            }
            finally {
                gate.leave(prev);
            }
        }
        catch (IgniteCheckedException e) {
            throw cacheException(e);
        }
    }

    /** {@inheritDoc} */
    @Override public boolean replace(K key, V oldVal, V newVal) {
        try {
            GridCacheProjectionImpl<K, V> prev = gate.enter(prj);

            try {
                if (isAsync()) {
                    setFuture(delegate.replaceAsync(key, oldVal, newVal));

                    return false;
                }
                else
                    return delegate.replace(key, oldVal, newVal);
            }
            finally {
                gate.leave(prev);
            }
        }
        catch (IgniteCheckedException e) {
            throw cacheException(e);
        }
    }

    /** {@inheritDoc} */
    @Override public boolean replace(K key, V val) {
        try {
            GridCacheProjectionImpl<K, V> prev = gate.enter(prj);

            try {
                if (isAsync()) {
                    setFuture(delegate.replacexAsync(key, val));

                    return false;
                }
                else
                    return delegate.replacex(key, val);
            }
            finally {
                gate.leave(prev);
            }
        }
        catch (IgniteCheckedException e) {
            throw cacheException(e);
        }
    }

    /** {@inheritDoc} */
    @Override public V getAndReplace(K key, V val) {
        try {
            GridCacheProjectionImpl<K, V> prev = gate.enter(prj);

            try {
                if (isAsync()) {
                    setFuture(delegate.replaceAsync(key, val));

                    return null;
                }
                else
                    return delegate.replace(key, val);
            }
            finally {
                gate.leave(prev);
            }
        }
        catch (IgniteCheckedException e) {
            throw cacheException(e);
        }
    }

    /** {@inheritDoc} */
    @Override public void removeAll(Set<? extends K> keys) {
        try {
            GridCacheProjectionImpl<K, V> prev = gate.enter(prj);

            try {
                if (isAsync())
                    setFuture(delegate.removeAllAsync(keys));
                else
                    delegate.removeAll(keys);
            }
            finally {
                gate.leave(prev);
            }
        }
        catch (IgniteCheckedException e) {
            throw cacheException(e);
        }
    }

    /** {@inheritDoc} */
    @Override public void removeAll() {
        GridCacheProjectionImpl<K, V> prev = gate.enter(prj);

        try {
            if (isAsync())
                setFuture(delegate.removeAllAsync());
            else
                delegate.removeAll();
        }
        catch (IgniteCheckedException e) {
            throw cacheException(e);
        }
        finally {
            gate.leave(prev);
        }
    }

    /** {@inheritDoc} */
    @Override public void clear(K key) {
        GridCacheProjectionImpl<K, V> prev = gate.enter(prj);

        try {
            if (isAsync())
                setFuture(delegate.clearAsync(key));
            else
                delegate.clear(key);
        }
        catch (IgniteCheckedException e) {
            throw cacheException(e);
        }
        finally {
            gate.leave(prev);
        }
    }

    /** {@inheritDoc} */
    @Override public void clearAll(Set<K> keys) {
        GridCacheProjectionImpl<K, V> prev = gate.enter(prj);

        try {
            if (isAsync())
                setFuture(delegate.clearAsync(keys));
            else
                delegate.clearAll(keys);
        }
        catch (IgniteCheckedException e) {
            throw cacheException(e);
        }
        finally {
            gate.leave(prev);
        }
    }

    /** {@inheritDoc} */
    @Override public void clear() {
        GridCacheProjectionImpl<K, V> prev = gate.enter(prj);

        try {
            if (isAsync())
                setFuture(delegate.clearAsync());
            else
                delegate.clear();
        }
        catch (IgniteCheckedException e) {
            throw cacheException(e);
        }
        finally {
            gate.leave(prev);
        }
    }

    /** {@inheritDoc} */
    @Override public void localClear(K key) {
        GridCacheProjectionImpl<K, V> prev = gate.enter(prj);

        try {
            delegate.clearLocally(key);
        }
        finally {
            gate.leave(prev);
        }
    }

    /** {@inheritDoc} */
    @Override public void localClearAll(Set<K> keys) {
        GridCacheProjectionImpl<K, V> prev = gate.enter(prj);

        try {
            for (K key : keys)
                delegate.clearLocally(key);
        }
        finally {
            gate.leave(prev);
        }
    }

    /** {@inheritDoc} */
    @Override public <T> T invoke(K key, EntryProcessor<K, V, T> entryProcessor, Object... args)
        throws EntryProcessorException {
        try {
            GridCacheProjectionImpl<K, V> prev = gate.enter(prj);

            try {
                if (isAsync()) {
                    IgniteInternalFuture<EntryProcessorResult<T>> fut = delegate.invokeAsync(key, entryProcessor, args);

                    IgniteInternalFuture<T> fut0 = fut.chain(new CX1<IgniteInternalFuture<EntryProcessorResult<T>>, T>() {
                        @Override public T applyx(IgniteInternalFuture<EntryProcessorResult<T>> fut)
                            throws IgniteCheckedException {
                            EntryProcessorResult<T> res = fut.get();

                            return res != null ? res.get() : null;
                        }
                    });

                    setFuture(fut0);

                    return null;
                }
                else {
                    EntryProcessorResult<T> res = delegate.invoke(key, entryProcessor, args);

                    return res != null ? res.get() : null;
                }
            }
            finally {
                gate.leave(prev);
            }
        }
        catch (IgniteCheckedException e) {
            throw cacheException(e);
        }
    }

    /** {@inheritDoc} */
    @Override public <T> T invoke(K key, IgniteEntryProcessor<K, V, T> entryProcessor, Object... args)
        throws EntryProcessorException {
        try {
            GridCacheProjectionImpl<K, V> prev = gate.enter(prj);

            try {
                if (isAsync()) {
                    IgniteInternalFuture<EntryProcessorResult<T>> fut = delegate.invokeAsync(key, entryProcessor, args);

                    IgniteInternalFuture<T> fut0 = fut.chain(new CX1<IgniteInternalFuture<EntryProcessorResult<T>>, T>() {
                        @Override public T applyx(IgniteInternalFuture<EntryProcessorResult<T>> fut)
                            throws IgniteCheckedException {
                            EntryProcessorResult<T> res = fut.get();

                            return res != null ? res.get() : null;
                        }
                    });

                    setFuture(fut0);

                    return null;
                }
                else {
                    EntryProcessorResult<T> res = delegate.invoke(key, entryProcessor, args);

                    return res != null ? res.get() : null;
                }
            }
            finally {
                gate.leave(prev);
            }
        }
        catch (IgniteCheckedException e) {
            throw cacheException(e);
        }
    }

    /** {@inheritDoc} */
    @Override public <T> Map<K, EntryProcessorResult<T>> invokeAll(Set<? extends K> keys,
                                                                   EntryProcessor<K, V, T> entryProcessor,
                                                                   Object... args) {
        try {
            GridCacheProjectionImpl<K, V> prev = gate.enter(prj);

            try {
                if (isAsync()) {
                    setFuture(delegate.invokeAllAsync(keys, entryProcessor, args));

                    return null;
                }
                else
                    return delegate.invokeAll(keys, entryProcessor, args);
            }
            finally {
                gate.leave(prev);
            }
        }
        catch (IgniteCheckedException e) {
            throw cacheException(e);
        }
    }

    /** {@inheritDoc} */
    @Override public <T> Map<K, EntryProcessorResult<T>> invokeAll(Set<? extends K> keys,
                                                                   IgniteEntryProcessor<K, V, T> entryProcessor,
                                                                   Object... args) {
        try {
            GridCacheProjectionImpl<K, V> prev = gate.enter(prj);

            try {
                if (isAsync()) {
                    setFuture(delegate.invokeAllAsync(keys, entryProcessor, args));

                    return null;
                }
                else
                    return delegate.invokeAll(keys, entryProcessor, args);
            }
            finally {
                gate.leave(prev);
            }
        }
        catch (IgniteCheckedException e) {
            throw cacheException(e);
        }
    }

    /** {@inheritDoc} */
    @Override public <T> Map<K, EntryProcessorResult<T>> invokeAll(
        Map<? extends K, ? extends EntryProcessor<K, V, T>> map,
        Object... args) {
        try {
            GridCacheProjectionImpl<K, V> prev = gate.enter(prj);

            try {
                if (isAsync()) {
                    setFuture(delegate.invokeAllAsync(map, args));

                    return null;
                }
                else
                    return delegate.invokeAll(map, args);
            }
            finally {
                gate.leave(prev);
            }
        }
        catch (IgniteCheckedException e) {
            throw cacheException(e);
        }
    }

    /** {@inheritDoc} */
    @Override public String getName() {
        return delegate.name();
    }

    /** {@inheritDoc} */
    @Override public CacheManager getCacheManager() {
        return cacheMgr;
    }

    /**
     * @param cacheMgr Cache manager.
     */
    public void setCacheManager(CacheManager cacheMgr) {
        this.cacheMgr = cacheMgr;
    }

    /** {@inheritDoc} */
    @Override public void close() {
<<<<<<< HEAD
        if (closed.compareAndSet(false, true)) {
            try {
                ctx.kernalContext().cache().dynamicStopCache(ctx.name()).get();
            }
            catch (IgniteCheckedException e) {
                throw new CacheException(e);
            }
=======
        gate.enter();

        try {
            ctx.kernalContext().cache().dynamicStopCache(ctx.name()).get();
        }
        catch (IgniteCheckedException e) {
            throw new CacheException(e);
>>>>>>> d2cc690b
        }
        finally {
            gate.leave();
        }
    }

    /** {@inheritDoc} */
    @Override public boolean isClosed() {
<<<<<<< HEAD
        return closed.get() || cacheMgr != null && cacheMgr.isClosed();
=======
        gate.enter();

        try {
            return ctx.kernalContext().cache().context().closed(ctx);
        }
        finally {
            gate.leave();
        }
>>>>>>> d2cc690b
    }

    /**
     *
     */
    public GridCacheProjectionEx delegate() {
        return delegate;
    }

    /** {@inheritDoc} */
    @SuppressWarnings("unchecked")
    @Override public <T> T unwrap(Class<T> clazz) {
        if (clazz.isAssignableFrom(getClass()))
            return (T)this;
        else if (clazz.isAssignableFrom(IgniteEx.class))
            return (T)ctx.grid();

        throw new IllegalArgumentException("Unwrapping to class is not supported: " + clazz);
    }

    /** {@inheritDoc} */
    @Override public void registerCacheEntryListener(CacheEntryListenerConfiguration<K, V> lsnrCfg) {
        GridCacheProjectionImpl<K, V> prev = gate.enter(prj);

        try {
            ctx.continuousQueries().executeJCacheQuery(lsnrCfg, false);
        }
        catch (IgniteCheckedException e) {
            throw cacheException(e);
        }
        finally {
            gate.leave(prev);
        }
    }

    /** {@inheritDoc} */
    @Override public void deregisterCacheEntryListener(CacheEntryListenerConfiguration<K, V> lsnrCfg) {
        GridCacheProjectionImpl<K, V> prev = gate.enter(prj);

        try {
            ctx.continuousQueries().cancelJCacheQuery(lsnrCfg);
        }
        catch (IgniteCheckedException e) {
            throw cacheException(e);
        }
        finally {
            gate.leave(prev);
        }
    }

    /** {@inheritDoc} */
    @Override public Iterator<Cache.Entry<K, V>> iterator() {
        GridCacheProjectionImpl<K, V> prev = gate.enter(prj);

        try {
            return ctx.cache().igniteIterator();
        }
        finally {
            gate.leave(prev);
        }
    }

    /** {@inheritDoc} */
    @Override protected IgniteCache<K, V> createAsyncInstance() {
        return new IgniteCacheProxy<>(ctx, delegate, prj, true);
    }

    /**
     * Creates projection that will operate with portable objects. <p> Projection returned by this method will force
     * cache not to deserialize portable objects, so keys and values will be returned from cache API methods without
     * changes. Therefore, signature of the projection can contain only following types: <ul> <li>{@code PortableObject}
     * for portable classes</li> <li>All primitives (byte, int, ...) and there boxed versions (Byte, Integer, ...)</li>
     * <li>Arrays of primitives (byte[], int[], ...)</li> <li>{@link String} and array of {@link String}s</li>
     * <li>{@link UUID} and array of {@link UUID}s</li> <li>{@link Date} and array of {@link Date}s</li> <li>{@link
     * java.sql.Timestamp} and array of {@link java.sql.Timestamp}s</li> <li>Enums and array of enums</li> <li> Maps,
     * collections and array of objects (but objects inside them will still be converted if they are portable) </li>
     * </ul> <p> For example, if you use {@link Integer} as a key and {@code Value} class as a value (which will be
     * stored in portable format), you should acquire following projection to avoid deserialization:
     * <pre>
     * CacheProjection<Integer, GridPortableObject> prj = cache.keepPortable();
     *
     * // Value is not deserialized and returned in portable format.
     * GridPortableObject po = prj.get(1);
     * </pre>
     * <p> Note that this method makes sense only if cache is working in portable mode ({@code
     * CacheConfiguration#isPortableEnabled()} returns {@code true}. If not, this method is no-op and will return
     * current projection.
     *
     * @return Projection for portable objects.
     */
    public <K1, V1> IgniteCache<K1, V1> keepPortable() {
        GridCacheProjectionImpl<K, V> prev = gate.enter(prj);

        try {
            GridCacheProjectionImpl<K1, V1> prj0 = new GridCacheProjectionImpl<>(
                (CacheProjection<K1, V1>)(prj != null ? prj : delegate),
                (GridCacheContext<K1, V1>)ctx,
                null,
                prj != null ? prj.flags() : null,
                prj != null ? prj.subjectId() : null,
                true,
                prj != null ? prj.expiry() : null);

            return new IgniteCacheProxy<>((GridCacheContext<K1, V1>)ctx,
                prj0,
                prj0,
                isAsync());
        }
        finally {
            gate.leave(prev);
        }
    }

    /**
     * @param flag Flag to turn on.
     * @return Cache with given flags enabled.
     */
    public IgniteCache<K, V> flagOn(CacheFlag flag) {
        GridCacheProjectionImpl<K, V> prev = gate.enter(prj);

        try {
            Set<CacheFlag> res;

            Set<CacheFlag> flags0 = prj != null ? prj.flags() : null;

            if (flags0 != null) {
                if (flags0.contains(flag))
                    return this;

                res = EnumSet.copyOf(flags0);
            }
            else
                res = EnumSet.noneOf(CacheFlag.class);

            res.add(flag);

            GridCacheProjectionImpl<K, V> prj0 = new GridCacheProjectionImpl<>(
                (prj != null ? prj : delegate),
                ctx,
                null,
                res,
                prj != null ? prj.subjectId() : null,
                true,
                prj != null ? prj.expiry() : null);

            return new IgniteCacheProxy<>(ctx,
                prj0,
                prj0,
                isAsync());
        }
        finally {
            gate.leave(prev);
        }
    }

    /**
     * @param e Checked exception.
     * @return Cache exception.
     */
    private CacheException cacheException(IgniteCheckedException e) {
        return CU.convertToCacheException(e);
    }

    /**
     * @param fut Future for async operation.
     */
    private <R> void setFuture(IgniteInternalFuture<R> fut) {
        curFut.set(new IgniteFutureImpl<>(fut));
    }

    /**
     * @return Legacy proxy.
     */
    @NotNull
    public GridCacheProxyImpl<K, V> legacyProxy() {
        return legacyProxy;
    }

    /** {@inheritDoc} */
    @Override public void writeExternal(ObjectOutput out) throws IOException {
        out.writeObject(ctx);

        out.writeObject(delegate);

        out.writeObject(prj);
    }

    /** {@inheritDoc} */
    @SuppressWarnings({"unchecked"})
    @Override public void readExternal(ObjectInput in) throws IOException, ClassNotFoundException {
        ctx = (GridCacheContext<K, V>)in.readObject();

        delegate = (GridCacheProjectionEx<K, V>)in.readObject();

        prj = (GridCacheProjectionImpl<K, V>)in.readObject();

        gate = ctx.gate();
    }

    /** {@inheritDoc} */
    @Override public IgniteFuture<?> rebalance() {
        ctx.preloader().forcePreload();

        return new IgniteFutureImpl<>(ctx.preloader().syncFuture());
    }

    /** {@inheritDoc} */
    @Override public String toString() {
        return S.toString(IgniteCacheProxy.class, this);
    }

    /**
     * Closeable iterator.
     */
    private abstract static class ClIter<X, Y> extends GridCloseableIteratorAdapter<Y> {
        /** */
        private X cur;

        private CacheQueryFuture<X> fut;

        /**
         * @param fut Future.
         */
        protected ClIter(CacheQueryFuture<X> fut) {
            this.fut = fut;
        }

        @Override protected Y onNext() throws IgniteCheckedException {
            if (!onHasNext())
                throw new NoSuchElementException();

            X e = cur;

            cur = null;

            return convert(e);
        }

        protected abstract Y convert(X x);

        @Override protected boolean onHasNext() throws IgniteCheckedException {
            return cur != null || (cur = fut.next()) != null;
        }

        @Override protected void onClose() throws IgniteCheckedException {
            fut.cancel();
        }
    }
}<|MERGE_RESOLUTION|>--- conflicted
+++ resolved
@@ -74,15 +74,12 @@
     private GridCacheProjectionImpl<K, V> prj;
 
     /** */
-<<<<<<< HEAD
-    private CacheManager cacheMgr;
-
-    /** */
-    private final AtomicBoolean closed = new AtomicBoolean();
-=======
     @GridToStringExclude
     private GridCacheProxyImpl<K, V> legacyProxy;
->>>>>>> d2cc690b
+
+    /** */
+    @GridToStringExclude
+    private CacheManager cacheMgr;
 
     /**
      * Empty constructor required for {@link Externalizable}.
@@ -1343,15 +1340,6 @@
 
     /** {@inheritDoc} */
     @Override public void close() {
-<<<<<<< HEAD
-        if (closed.compareAndSet(false, true)) {
-            try {
-                ctx.kernalContext().cache().dynamicStopCache(ctx.name()).get();
-            }
-            catch (IgniteCheckedException e) {
-                throw new CacheException(e);
-            }
-=======
         gate.enter();
 
         try {
@@ -1359,7 +1347,6 @@
         }
         catch (IgniteCheckedException e) {
             throw new CacheException(e);
->>>>>>> d2cc690b
         }
         finally {
             gate.leave();
@@ -1368,9 +1355,9 @@
 
     /** {@inheritDoc} */
     @Override public boolean isClosed() {
-<<<<<<< HEAD
-        return closed.get() || cacheMgr != null && cacheMgr.isClosed();
-=======
+        if (cacheMgr != null && cacheMgr.isClosed())
+            return true;
+        
         gate.enter();
 
         try {
@@ -1379,7 +1366,6 @@
         finally {
             gate.leave();
         }
->>>>>>> d2cc690b
     }
 
     /**
