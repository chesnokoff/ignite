/*
 * Licensed to the Apache Software Foundation (ASF) under one or more
 * contributor license agreements.  See the NOTICE file distributed with
 * this work for additional information regarding copyright ownership.
 * The ASF licenses this file to You under the Apache License, Version 2.0
 * (the "License"); you may not use this file except in compliance with
 * the License.  You may obtain a copy of the License at
 *
 *      http://www.apache.org/licenses/LICENSE-2.0
 *
 * Unless required by applicable law or agreed to in writing, software
 * distributed under the License is distributed on an "AS IS" BASIS,
 * WITHOUT WARRANTIES OR CONDITIONS OF ANY KIND, either express or implied.
 * See the License for the specific language governing permissions and
 * limitations under the License.
 */

package org.apache.ignite.internal.processors.cache;

import org.apache.ignite.*;
import org.apache.ignite.cache.CacheManager;
import org.apache.ignite.cache.*;
import org.apache.ignite.cache.query.*;
import org.apache.ignite.cluster.*;
import org.apache.ignite.configuration.*;
import org.apache.ignite.internal.*;
import org.apache.ignite.internal.processors.cache.query.*;
import org.apache.ignite.internal.processors.query.*;
import org.apache.ignite.internal.util.*;
import org.apache.ignite.internal.util.future.*;
import org.apache.ignite.internal.util.tostring.*;
import org.apache.ignite.internal.util.typedef.*;
import org.apache.ignite.internal.util.typedef.internal.*;
import org.apache.ignite.lang.*;
import org.apache.ignite.mxbean.*;
import org.jetbrains.annotations.*;

import javax.cache.*;
import javax.cache.configuration.*;
import javax.cache.expiry.*;
import javax.cache.integration.*;
import javax.cache.processor.*;
import java.io.*;
import java.util.*;
import java.util.concurrent.locks.*;

/**
 * Cache proxy.
 */
public class IgniteCacheProxy<K, V> extends AsyncSupportAdapter<IgniteCache<K, V>>
    implements IgniteCache<K, V>, Externalizable {
    /** */
    private static final long serialVersionUID = 0L;

    /** */
    private static final IgniteBiPredicate ACCEPT_ALL = new IgniteBiPredicate() {
        @Override public boolean apply(Object k, Object v) {
            return true;
        }
    };

    /** Context. */
    private GridCacheContext<K, V> ctx;

    /** Gateway. */
    private GridCacheGateway<K, V> gate;

    /** Delegate. */
    @GridToStringInclude
    private GridCacheProjectionEx<K, V> delegate;

    /** Projection. */
    private GridCacheProjectionImpl<K, V> prj;

    /** */
    @GridToStringExclude
    private GridCacheProxyImpl<K, V> legacyProxy;

    /** */
    @GridToStringExclude
    private CacheManager cacheMgr;

    /**
     * Empty constructor required for {@link Externalizable}.
     */
    public IgniteCacheProxy() {
        // No-op.
    }

    /**
     * @param ctx Context.
     * @param delegate Delegate.
     * @param prj Projection.
     * @param async Async support flag.
     */
    public IgniteCacheProxy(
        GridCacheContext<K, V> ctx,
        GridCacheProjectionEx<K, V> delegate,
        @Nullable GridCacheProjectionImpl<K, V> prj,
        boolean async
    ) {
        super(async);

        assert ctx != null;
        assert delegate != null;

        this.ctx = ctx;
        this.delegate = delegate;
        this.prj = prj;

        gate = ctx.gate();

        legacyProxy = new GridCacheProxyImpl<>(ctx, delegate, prj);
    }

    /**
     * @return Context.
     */
    public GridCacheContext<K, V> context() {
        return ctx;
    }

    /**
     * @return Gateway.
     */
    public GridCacheGateway<K, V> gate() {
        return gate;
    }

    /** {@inheritDoc} */
    @Override public CacheMetrics metrics() {
        GridCacheProjectionImpl<K, V> prev = gate.enter(prj);

        try {
            return ctx.cache().metrics();
        }
        finally {
            gate.leave(prev);
        }
    }

    /** {@inheritDoc} */
    @Override public CacheMetricsMXBean mxBean() {
        GridCacheProjectionImpl<K, V> prev = gate.enter(prj);

        try {
            return ctx.cache().mxBean();
        }
        finally {
            gate.leave(prev);
        }
    }

    /** {@inheritDoc} */
    @Override public <C extends Configuration<K, V>> C getConfiguration(Class<C> clazz) {
        CacheConfiguration cfg = ctx.config();

        if (!clazz.isAssignableFrom(cfg.getClass()))
            throw new IllegalArgumentException();

        return clazz.cast(cfg);
    }

    /** {@inheritDoc} */
    @Nullable @Override public Entry<K, V> randomEntry() {
        GridCacheProjectionImpl<K, V> prev = gate.enter(prj);

        try {
            return ctx.cache().randomEntry();
        }
        finally {
            gate.leave(prev);
        }
    }

    /** {@inheritDoc} */
    @Override public IgniteCache<K, V> withExpiryPolicy(ExpiryPolicy plc) {
        GridCacheProjectionImpl<K, V> prev = gate.enter(prj);

        try {
            GridCacheProjectionEx<K, V> prj0 = prj != null ? prj.withExpiryPolicy(plc) : delegate.withExpiryPolicy(plc);

            return new IgniteCacheProxy<>(ctx, prj0, (GridCacheProjectionImpl<K, V>)prj0, isAsync());
        }
        finally {
            gate.leave(prev);
        }
    }

    /** {@inheritDoc} */
    @Override public IgniteCache<K, V> withSkipStore() {
        return flagOn(CacheFlag.SKIP_STORE);
    }

    /** {@inheritDoc} */
    @Override public void loadCache(@Nullable IgniteBiPredicate<K, V> p, @Nullable Object... args) {
        try {
            GridCacheProjectionImpl<K, V> prev = gate.enter(prj);

            try {
                if (isAsync())
                    setFuture(ctx.cache().globalLoadCacheAsync(p, args));
                else
                    ctx.cache().globalLoadCache(p, args);
            }
            finally {
                gate.leave(prev);
            }
        }
        catch (IgniteCheckedException e) {
            throw cacheException(e);
        }
    }

    /** {@inheritDoc} */
    @Override public void localLoadCache(@Nullable IgniteBiPredicate<K, V> p, @Nullable Object... args) {
        try {
            GridCacheProjectionImpl<K, V> prev = gate.enter(prj);

            try {
                if (isAsync())
                    setFuture(delegate.localLoadCacheAsync(p, args));
                else
                    delegate.localLoadCache(p, args);
            }
            finally {
                gate.leave(prev);
            }
        }
        catch (IgniteCheckedException e) {
            throw cacheException(e);
        }
    }

    /** {@inheritDoc} */
    @Nullable @Override public V getAndPutIfAbsent(K key, V val) throws CacheException {
        try {
            GridCacheProjectionImpl<K, V> prev = gate.enter(prj);

            try {
                if (isAsync()) {
                    setFuture(delegate.putIfAbsentAsync(key, val));

                    return null;
                }
                else
                    return delegate.putIfAbsent(key, val);
            }
            finally {
                gate.leave(prev);
            }
        }
        catch (IgniteCheckedException e) {
            throw cacheException(e);
        }
    }

    /** {@inheritDoc} */
    @Override public Lock lock(K key) throws CacheException {
        return lockAll(Collections.singleton(key));
    }

    /** {@inheritDoc} */
    @Override public Lock lockAll(final Collection<? extends K> keys) {
        return new CacheLockImpl<>(gate, delegate, prj, keys);
    }

    /** {@inheritDoc} */
    @Override public boolean isLocalLocked(K key, boolean byCurrThread) {
        GridCacheProjectionImpl<K, V> prev = gate.enter(prj);

        try {
            return byCurrThread ? delegate.isLockedByThread(key) : delegate.isLocked(key);
        }
        finally {
            gate.leave(prev);
        }
    }

    /**
     * @param filter Filter.
     * @param grp Optional cluster group.
     * @return Cursor.
     */
    @SuppressWarnings("unchecked")
    private QueryCursor<Entry<K,V>> query(Query filter, @Nullable ClusterGroup grp) {
        final CacheQuery<Map.Entry<K,V>> qry;
        final CacheQueryFuture<Map.Entry<K,V>> fut;

        if (filter instanceof ScanQuery) {
            IgniteBiPredicate<K, V> p = ((ScanQuery)filter).getFilter();

            qry = delegate.queries().createScanQuery(p != null ? p : ACCEPT_ALL);

            if (grp != null)
                qry.projection(grp);

            fut = qry.execute();
        }
        else if (filter instanceof TextQuery) {
            TextQuery p = (TextQuery)filter;

            qry = delegate.queries().createFullTextQuery(p.getType(), p.getText());

            if (grp != null)
                qry.projection(grp);

            fut = qry.execute();
        }
        else if (filter instanceof SpiQuery) {
            qry = ((GridCacheQueriesEx)delegate.queries()).createSpiQuery();

            if (grp != null)
                qry.projection(grp);

            fut = qry.execute(((SpiQuery)filter).getArgs());
        }
        else {
            if (filter instanceof SqlFieldsQuery)
                throw new CacheException("Use methods 'queryFields' and 'localQueryFields' for " +
                    SqlFieldsQuery.class.getSimpleName() + ".");

            throw new CacheException("Unsupported query type: " + filter);
        }

        return new QueryCursorImpl<>(new GridCloseableIteratorAdapter<Entry<K,V>>() {
            /** */
            private Map.Entry<K,V> cur;

            @Override protected Entry<K,V> onNext() throws IgniteCheckedException {
                if (!onHasNext())
                    throw new NoSuchElementException();

                Map.Entry<K,V> e = cur;

                cur = null;

                return new CacheEntryImpl<>(e.getKey(), e.getValue());
            }

            @Override protected boolean onHasNext() throws IgniteCheckedException {
                return cur != null || (cur = fut.next()) != null;
            }

            @Override protected void onClose() throws IgniteCheckedException {
                fut.cancel();
            }
        });
    }

    /**
     * @param local Enforce local.
     * @return Local node cluster group.
     */
    private ClusterGroup projection(boolean local) {
        if (local || ctx.isLocal() || isReplicatedDataNode())
            return ctx.kernalContext().grid().cluster().forLocal();

        if (ctx.isReplicated())
            return ctx.kernalContext().grid().cluster().forDataNodes(ctx.name()).forRandom();

        return null;
    }

    /**
     * Executes continuous query.
     *
     * @param qry Query.
     * @param loc Local flag.
     * @return Initial iteration cursor.
     */
    private QueryCursor<Entry<K, V>> queryContinuous(ContinuousQuery<K, V> qry, boolean loc) {
        if (qry.getInitialQuery() instanceof ContinuousQuery)
            throw new IgniteException("Initial predicate for continuous query can't be an instance of another " +
                "continuous query. Use SCAN or SQL query for initial iteration.");

        if (qry.getLocalListener() == null)
            throw new IgniteException("Mandatory local listener is not set for the query: " + qry);

        try {
            final UUID routineId = ctx.continuousQueries().executeQuery(
                qry.getLocalListener(),
                qry.getRemoteFilter(),
                qry.getBufferSize(),
                qry.getTimeInterval(),
                qry.isAutoUnsubscribe(),
                loc ? ctx.grid().cluster().forLocal() : null);

            final QueryCursor<Cache.Entry<K, V>> cur;

            if (qry.getInitialQuery() != null)
                cur = loc ? localQuery(qry.getInitialQuery()) : query(qry.getInitialQuery());
            else
                cur = null;

            return new QueryCursor<Cache.Entry<K, V>>() {
                @Override public Iterator<Cache.Entry<K, V>> iterator() {
                    return cur != null ? cur.iterator() : new GridEmptyIterator<Cache.Entry<K, V>>();
                }

                @Override public List<Cache.Entry<K, V>> getAll() {
                    return cur != null ? cur.getAll() : Collections.<Cache.Entry<K, V>>emptyList();
                }

                @Override public void close() {
                    if (cur != null)
                        cur.close();

                    try {
                        ctx.kernalContext().continuous().stopRoutine(routineId).get();
                    }
                    catch (IgniteCheckedException e) {
                        throw U.convertException(e);
                    }
                }
            };
        }
        catch (IgniteCheckedException e) {
            throw U.convertException(e);
        }
    }

    /** {@inheritDoc} */
    @SuppressWarnings("unchecked")
    @Override public QueryCursor<Entry<K, V>> query(Query qry) {
        A.notNull(qry, "qry");

        GridCacheProjectionImpl<K, V> prev = gate.enter(prj);

        try {
            validate(qry);

            if (qry instanceof ContinuousQuery)
                return queryContinuous((ContinuousQuery<K,V>)qry, false);

            if (qry instanceof SqlQuery) {
                SqlQuery p = (SqlQuery)qry;

                if (isReplicatedDataNode() || ctx.isLocal())
                    return doLocalQuery(p);

                return ctx.kernalContext().query().queryTwoStep(ctx, p);
            }

            return query(qry, projection(false));
        }
        catch (Exception e) {
            if (e instanceof CacheException)
                throw e;

            throw new CacheException(e);
        }
        finally {
            gate.leave(prev);
        }
    }

    /**
     * @return {@code true} If this is a replicated cache and we are on a data node.
     */
    private boolean isReplicatedDataNode() {
        if (!ctx.isReplicated())
            return false;

        return ctx.affinityNode();
    }

    /** {@inheritDoc} */
    @Override public QueryCursor<List<?>> queryFields(SqlFieldsQuery qry) {
        A.notNull(qry, "qry");

        GridCacheProjectionImpl<K, V> prev = gate.enter(prj);

        try {
            validate(qry);

            if (isReplicatedDataNode() || ctx.isLocal())
                return doLocalFieldsQuery(qry);

            return ctx.kernalContext().query().queryTwoStep(ctx, qry);
        }
        catch (Exception e) {
            if (e instanceof CacheException)
                throw e;

            throw new CacheException(e);
        }
        finally {
            gate.leave(prev);
        }
    }

    /**
     * @param p Query.
     * @return Cursor.
     */
<<<<<<< HEAD
    private QueryCursor<Entry<K, V>> doLocalQuery(SqlQuery p) {
        return new QueryCursorImpl<>(ctx.kernalContext().query().<K, V>queryLocal(
            ctx.name(), p.getType(), p.getSql(), p.getArgs()));
=======
    private QueryCursor<Entry<K,V>> doLocalQuery(SqlQuery p) {
        return new QueryCursorImpl<>(ctx.kernalContext().query().<K,V>queryLocal(ctx, p));
>>>>>>> 62f93c20
    }

    /**
     * @param q Query.
     * @return Cursor.
     */
    private QueryCursor<List<?>> doLocalFieldsQuery(SqlFieldsQuery q) {
        return ctx.kernalContext().query().queryLocalFields(ctx, q);
    }

    /**
     * Checks query.
     *
     * @param qry Query
     * @throws CacheException If query indexing disabled for sql query.
     */
    private void validate(Query qry) {
        if (!GridQueryProcessor.isEnabled(ctx.config()) && !(qry instanceof ScanQuery) &&
            !(qry instanceof ContinuousQuery))
            throw new CacheException("Indexing is disabled for cache: " + ctx.cache().name());
    }

    /** {@inheritDoc} */
    @SuppressWarnings("unchecked")
    @Override public QueryCursor<Entry<K, V>> localQuery(Query qry) {
        A.notNull(qry, "qry");

        GridCacheProjectionImpl<K, V> prev = gate.enter(prj);

        try {
            validate(qry);

            if (qry instanceof ContinuousQuery)
                return queryContinuous((ContinuousQuery<K, V>)qry, true);

            if (qry instanceof SqlQuery)
                return doLocalQuery((SqlQuery)qry);

            return query(qry, projection(true));
        }
        catch (Exception e) {
            if (e instanceof CacheException)
                throw e;

            throw new CacheException(e);
        }
        finally {
            gate.leave(prev);
        }
    }

    /** {@inheritDoc} */
    @Override public QueryCursor<List<?>> localQueryFields(SqlFieldsQuery qry) {
        A.notNull(qry, "qry");

        GridCacheProjectionImpl<K, V> prev = gate.enter(prj);

        try {
            validate(qry);

            return doLocalFieldsQuery(qry);
        }
        catch (Exception e) {
            if (e instanceof CacheException)
                throw e;

            throw new CacheException(e);
        }
        finally {
            gate.leave(prev);
        }
    }

    /** {@inheritDoc} */
    @Override public Iterable<Entry<K, V>> localEntries(CachePeekMode... peekModes) throws CacheException {
        GridCacheProjectionImpl<K, V> prev = gate.enter(prj);

        try {
            return delegate.localEntries(peekModes);
        }
        catch (IgniteCheckedException e) {
            throw cacheException(e);
        }
        finally {
            gate.leave(prev);
        }
    }

    /** {@inheritDoc} */
    @Override public QueryMetrics queryMetrics() {
        GridCacheProjectionImpl<K, V> prev = gate.enter(prj);

        try {
            return delegate.queries().metrics();
        }
        finally {
            gate.leave(prev);
        }
    }

    /** {@inheritDoc} */
    @Override public void localEvict(Collection<? extends K> keys) {
        GridCacheProjectionImpl<K, V> prev = gate.enter(prj);

        try {
            delegate.evictAll(keys);
        }
        finally {
            gate.leave(prev);
        }
    }

    /** {@inheritDoc} */
    @Nullable @Override public V localPeek(K key, CachePeekMode... peekModes) {
        GridCacheProjectionImpl<K, V> prev = gate.enter(prj);

        try {
            return delegate.localPeek(key, peekModes, null);
        }
        catch (IgniteCheckedException e) {
            throw cacheException(e);
        }
        finally {
            gate.leave(prev);
        }
    }

    /** {@inheritDoc} */
    @Override public void localPromote(Set<? extends K> keys) throws CacheException {
        try {
            GridCacheProjectionImpl<K, V> prev = gate.enter(prj);

            try {
                delegate.promoteAll(keys);
            }
            finally {
                gate.leave(prev);
            }
        }
        catch (IgniteCheckedException e) {
            throw cacheException(e);
        }
    }

    /** {@inheritDoc} */
    @Override public int size(CachePeekMode... peekModes) throws CacheException {
        GridCacheProjectionImpl<K, V> prev = gate.enter(prj);

        try {
            if (isAsync()) {
                setFuture(delegate.sizeAsync(peekModes));

                return 0;
            }
            else
                return delegate.size(peekModes);
        }
        catch (IgniteCheckedException e) {
            throw cacheException(e);
        }
        finally {
            gate.leave(prev);
        }
    }

    /** {@inheritDoc} */
    @Override public int localSize(CachePeekMode... peekModes) {
        GridCacheProjectionImpl<K, V> prev = gate.enter(prj);

        try {
            return delegate.localSize(peekModes);
        }
        catch (IgniteCheckedException e) {
            throw cacheException(e);
        }
        finally {
            gate.leave(prev);
        }
    }

    /** {@inheritDoc} */
    @Override public V get(K key) {
        try {
            GridCacheProjectionImpl<K, V> prev = gate.enter(prj);

            try {
                if (isAsync()) {
                    setFuture(delegate.getAsync(key));

                    return null;
                }
                else
                    return delegate.get(key);
            }
            finally {
                gate.leave(prev);
            }
        }
        catch (IgniteCheckedException e) {
            throw cacheException(e);
        }
    }

    /** {@inheritDoc} */
    @Override public Map<K, V> getAll(Set<? extends K> keys) {
        try {
            GridCacheProjectionImpl<K, V> prev = gate.enter(prj);

            try {
                if (isAsync()) {
                    setFuture(delegate.getAllAsync(keys));

                    return null;
                }
                else
                    return delegate.getAll(keys);
            }
            finally {
                gate.leave(prev);
            }
        }
        catch (IgniteCheckedException e) {
            throw cacheException(e);
        }
    }

    /**
     * @param keys Keys.
     * @return Values map.
     */
    public Map<K, V> getAll(Collection<? extends K> keys) {
        try {
            GridCacheProjectionImpl<K, V> prev = gate.enter(prj);

            try {
                if (isAsync()) {
                    setFuture(delegate.getAllAsync(keys));

                    return null;
                }
                else
                    return delegate.getAll(keys);
            }
            finally {
                gate.leave(prev);
            }
        }
        catch (IgniteCheckedException e) {
            throw cacheException(e);
        }
    }

    /**
     * Gets entry set containing internal entries.
     *
     * @param filter Filter.
     * @return Entry set.
     */
    public Set<Entry<K, V>> entrySetx(CacheEntryPredicate... filter) {
        GridCacheProjectionImpl<K, V> prev = gate.enter(prj);

        try {
            return delegate.entrySetx(filter);
        }
        finally {
            gate.leave(prev);
        }
    }

    /** {@inheritDoc} */
    @Override public boolean containsKey(K key) {
        GridCacheProjectionImpl<K, V> prev = gate.enter(prj);

        try {
            if (isAsync()) {
                setFuture(delegate.containsKeyAsync(key));

                return false;
            }
            else
                return delegate.containsKey(key);
        }
        finally {
            gate.leave(prev);
        }
    }

    /** {@inheritDoc} */
    @Override public boolean containsKeys(Set<? extends K> keys) {
        GridCacheProjectionImpl<K, V> prev = gate.enter(prj);

        try {
            if (isAsync()) {
                setFuture(delegate.containsKeysAsync(keys));

                return false;
            }
            else
                return delegate.containsKeys(keys);
        }
        finally {
            gate.leave(prev);
        }
    }

    /** {@inheritDoc} */
    @Override public void loadAll(
        Set<? extends K> keys,
        boolean replaceExisting,
        @Nullable final CompletionListener completionLsnr
    ) {
        GridCacheProjectionImpl<K, V> prev = gate.enter(prj);

        try {
            IgniteInternalFuture<?> fut = ctx.cache().loadAll(keys, replaceExisting);

            if (completionLsnr != null) {
                fut.listen(new CI1<IgniteInternalFuture<?>>() {
                    @Override public void apply(IgniteInternalFuture<?> fut) {
                        try {
                            fut.get();

                            completionLsnr.onCompletion();
                        }
                        catch (IgniteCheckedException e) {
                            completionLsnr.onException(cacheException(e));
                        }
                    }
                });
            }
        }
        finally {
            gate.leave(prev);
        }
    }

    /** {@inheritDoc} */
    @Override public void put(K key, V val) {
        try {
            GridCacheProjectionImpl<K, V> prev = gate.enter(prj);

            try {
                if (isAsync())
                    setFuture(delegate.putxAsync(key, val));
                else
                    delegate.putx(key, val);
            }
            finally {
                gate.leave(prev);
            }
        }
        catch (IgniteCheckedException e) {
            throw cacheException(e);
        }
    }

    /** {@inheritDoc} */
    @Override public V getAndPut(K key, V val) {
        try {
            GridCacheProjectionImpl<K, V> prev = gate.enter(prj);

            try {
                if (isAsync()) {
                    setFuture(delegate.putAsync(key, val));

                    return null;
                }
                else
                    return delegate.put(key, val);
            }
            finally {
                gate.leave(prev);
            }
        }
        catch (IgniteCheckedException e) {
            throw cacheException(e);
        }
    }

    /** {@inheritDoc} */
    @Override public void putAll(Map<? extends K, ? extends V> map) {
        try {
            GridCacheProjectionImpl<K, V> prev = gate.enter(prj);

            try {
                if (isAsync())
                    setFuture(delegate.putAllAsync(map));
                else
                    delegate.putAll(map);
            }
            finally {
                gate.leave(prev);
            }
        }
        catch (IgniteCheckedException e) {
            throw cacheException(e);
        }
    }

    /** {@inheritDoc} */
    @Override public boolean putIfAbsent(K key, V val) {
        try {
            GridCacheProjectionImpl<K, V> prev = gate.enter(prj);

            try {
                if (isAsync()) {
                    setFuture(delegate.putxIfAbsentAsync(key, val));

                    return false;
                }
                else
                    return delegate.putxIfAbsent(key, val);
            }
            finally {
                gate.leave(prev);
            }
        }
        catch (IgniteCheckedException e) {
            throw cacheException(e);
        }
    }

    /** {@inheritDoc} */
    @Override public boolean remove(K key) {
        try {
            GridCacheProjectionImpl<K, V> prev = gate.enter(prj);

            try {
                if (isAsync()) {
                    setFuture(delegate.removexAsync(key));

                    return false;
                }
                else
                    return delegate.removex(key);
            }
            finally {
                gate.leave(prev);
            }
        }
        catch (IgniteCheckedException e) {
            throw cacheException(e);
        }
    }

    /** {@inheritDoc} */
    @Override public boolean remove(K key, V oldVal) {
        try {
            GridCacheProjectionImpl<K, V> prev = gate.enter(prj);

            try {
                if (isAsync()) {
                    setFuture(delegate.removeAsync(key, oldVal));

                    return false;
                }
                else
                    return delegate.remove(key, oldVal);
            }
            finally {
                gate.leave(prev);
            }
        }
        catch (IgniteCheckedException e) {
            throw cacheException(e);
        }
    }

    /** {@inheritDoc} */
    @Override public V getAndRemove(K key) {
        try {
            GridCacheProjectionImpl<K, V> prev = gate.enter(prj);

            try {
                if (isAsync()) {
                    setFuture(delegate.removeAsync(key));

                    return null;
                }
                else
                    return delegate.remove(key);
            }
            finally {
                gate.leave(prev);
            }
        }
        catch (IgniteCheckedException e) {
            throw cacheException(e);
        }
    }

    /** {@inheritDoc} */
    @Override public boolean replace(K key, V oldVal, V newVal) {
        try {
            GridCacheProjectionImpl<K, V> prev = gate.enter(prj);

            try {
                if (isAsync()) {
                    setFuture(delegate.replaceAsync(key, oldVal, newVal));

                    return false;
                }
                else
                    return delegate.replace(key, oldVal, newVal);
            }
            finally {
                gate.leave(prev);
            }
        }
        catch (IgniteCheckedException e) {
            throw cacheException(e);
        }
    }

    /** {@inheritDoc} */
    @Override public boolean replace(K key, V val) {
        try {
            GridCacheProjectionImpl<K, V> prev = gate.enter(prj);

            try {
                if (isAsync()) {
                    setFuture(delegate.replacexAsync(key, val));

                    return false;
                }
                else
                    return delegate.replacex(key, val);
            }
            finally {
                gate.leave(prev);
            }
        }
        catch (IgniteCheckedException e) {
            throw cacheException(e);
        }
    }

    /** {@inheritDoc} */
    @Override public V getAndReplace(K key, V val) {
        try {
            GridCacheProjectionImpl<K, V> prev = gate.enter(prj);

            try {
                if (isAsync()) {
                    setFuture(delegate.replaceAsync(key, val));

                    return null;
                }
                else
                    return delegate.replace(key, val);
            }
            finally {
                gate.leave(prev);
            }
        }
        catch (IgniteCheckedException e) {
            throw cacheException(e);
        }
    }

    /** {@inheritDoc} */
    @Override public void removeAll(Set<? extends K> keys) {
        try {
            GridCacheProjectionImpl<K, V> prev = gate.enter(prj);

            try {
                if (isAsync())
                    setFuture(delegate.removeAllAsync(keys));
                else
                    delegate.removeAll(keys);
            }
            finally {
                gate.leave(prev);
            }
        }
        catch (IgniteCheckedException e) {
            throw cacheException(e);
        }
    }

    /** {@inheritDoc} */
    @Override public void removeAll() {
        GridCacheProjectionImpl<K, V> prev = gate.enter(prj);

        try {
            if (isAsync())
                setFuture(delegate.removeAllAsync());
            else
                delegate.removeAll();
        }
        catch (IgniteCheckedException e) {
            throw cacheException(e);
        }
        finally {
            gate.leave(prev);
        }
    }

    /** {@inheritDoc} */
    @Override public void clear(K key) {
        GridCacheProjectionImpl<K, V> prev = gate.enter(prj);

        try {
            if (isAsync())
                setFuture(delegate.clearAsync(key));
            else
                delegate.clear(key);
        }
        catch (IgniteCheckedException e) {
            throw cacheException(e);
        }
        finally {
            gate.leave(prev);
        }
    }

    /** {@inheritDoc} */
    @Override public void clearAll(Set<K> keys) {
        GridCacheProjectionImpl<K, V> prev = gate.enter(prj);

        try {
            if (isAsync())
                setFuture(delegate.clearAsync(keys));
            else
                delegate.clearAll(keys);
        }
        catch (IgniteCheckedException e) {
            throw cacheException(e);
        }
        finally {
            gate.leave(prev);
        }
    }

    /** {@inheritDoc} */
    @Override public void clear() {
        GridCacheProjectionImpl<K, V> prev = gate.enter(prj);

        try {
            if (isAsync())
                setFuture(delegate.clearAsync());
            else
                delegate.clear();
        }
        catch (IgniteCheckedException e) {
            throw cacheException(e);
        }
        finally {
            gate.leave(prev);
        }
    }

    /** {@inheritDoc} */
    @Override public void localClear(K key) {
        GridCacheProjectionImpl<K, V> prev = gate.enter(prj);

        try {
            delegate.clearLocally(key);
        }
        finally {
            gate.leave(prev);
        }
    }

    /** {@inheritDoc} */
    @Override public void localClearAll(Set<K> keys) {
        GridCacheProjectionImpl<K, V> prev = gate.enter(prj);

        try {
            for (K key : keys)
                delegate.clearLocally(key);
        }
        finally {
            gate.leave(prev);
        }
    }

    /** {@inheritDoc} */
    @Override public <T> T invoke(K key, EntryProcessor<K, V, T> entryProcessor, Object... args)
        throws EntryProcessorException {
        try {
            GridCacheProjectionImpl<K, V> prev = gate.enter(prj);

            try {
                if (isAsync()) {
                    IgniteInternalFuture<EntryProcessorResult<T>> fut = delegate.invokeAsync(key, entryProcessor, args);

                    IgniteInternalFuture<T> fut0 = fut.chain(new CX1<IgniteInternalFuture<EntryProcessorResult<T>>, T>() {
                        @Override public T applyx(IgniteInternalFuture<EntryProcessorResult<T>> fut)
                            throws IgniteCheckedException {
                            EntryProcessorResult<T> res = fut.get();

                            return res != null ? res.get() : null;
                        }
                    });

                    setFuture(fut0);

                    return null;
                }
                else {
                    EntryProcessorResult<T> res = delegate.invoke(key, entryProcessor, args);

                    return res != null ? res.get() : null;
                }
            }
            finally {
                gate.leave(prev);
            }
        }
        catch (IgniteCheckedException e) {
            throw cacheException(e);
        }
    }

    /** {@inheritDoc} */
    @Override public <T> T invoke(K key, CacheEntryProcessor<K, V, T> entryProcessor, Object... args)
        throws EntryProcessorException {
        try {
            GridCacheProjectionImpl<K, V> prev = gate.enter(prj);

            try {
                if (isAsync()) {
                    IgniteInternalFuture<EntryProcessorResult<T>> fut = delegate.invokeAsync(key, entryProcessor, args);

                    IgniteInternalFuture<T> fut0 = fut.chain(new CX1<IgniteInternalFuture<EntryProcessorResult<T>>, T>() {
                        @Override public T applyx(IgniteInternalFuture<EntryProcessorResult<T>> fut)
                            throws IgniteCheckedException {
                            EntryProcessorResult<T> res = fut.get();

                            return res != null ? res.get() : null;
                        }
                    });

                    setFuture(fut0);

                    return null;
                }
                else {
                    EntryProcessorResult<T> res = delegate.invoke(key, entryProcessor, args);

                    return res != null ? res.get() : null;
                }
            }
            finally {
                gate.leave(prev);
            }
        }
        catch (IgniteCheckedException e) {
            throw cacheException(e);
        }
    }

    /** {@inheritDoc} */
    @Override public <T> Map<K, EntryProcessorResult<T>> invokeAll(Set<? extends K> keys,
                                                                   EntryProcessor<K, V, T> entryProcessor,
                                                                   Object... args) {
        try {
            GridCacheProjectionImpl<K, V> prev = gate.enter(prj);

            try {
                if (isAsync()) {
                    setFuture(delegate.invokeAllAsync(keys, entryProcessor, args));

                    return null;
                }
                else
                    return delegate.invokeAll(keys, entryProcessor, args);
            }
            finally {
                gate.leave(prev);
            }
        }
        catch (IgniteCheckedException e) {
            throw cacheException(e);
        }
    }

    /** {@inheritDoc} */
    @Override public <T> Map<K, EntryProcessorResult<T>> invokeAll(Set<? extends K> keys,
        CacheEntryProcessor<K, V, T> entryProcessor,
        Object... args) {
        try {
            GridCacheProjectionImpl<K, V> prev = gate.enter(prj);

            try {
                if (isAsync()) {
                    setFuture(delegate.invokeAllAsync(keys, entryProcessor, args));

                    return null;
                }
                else
                    return delegate.invokeAll(keys, entryProcessor, args);
            }
            finally {
                gate.leave(prev);
            }
        }
        catch (IgniteCheckedException e) {
            throw cacheException(e);
        }
    }

    /** {@inheritDoc} */
    @Override public <T> Map<K, EntryProcessorResult<T>> invokeAll(
        Map<? extends K, ? extends EntryProcessor<K, V, T>> map,
        Object... args) {
        try {
            GridCacheProjectionImpl<K, V> prev = gate.enter(prj);

            try {
                if (isAsync()) {
                    setFuture(delegate.invokeAllAsync(map, args));

                    return null;
                }
                else
                    return delegate.invokeAll(map, args);
            }
            finally {
                gate.leave(prev);
            }
        }
        catch (IgniteCheckedException e) {
            throw cacheException(e);
        }
    }

    /** {@inheritDoc} */
    @Override public String getName() {
        return delegate.name();
    }

    /** {@inheritDoc} */
    @Override public CacheManager getCacheManager() {
        return cacheMgr;
    }

    /**
     * @param cacheMgr Cache manager.
     */
    public void setCacheManager(CacheManager cacheMgr) {
        this.cacheMgr = cacheMgr;
    }

    /** {@inheritDoc} */
    @Override public void close() {
        if (!gate.enterIfNotClosed())
            return;

        try {
            ctx.kernalContext().cache().dynamicStopCache(ctx.name()).get();
        }
        catch (IgniteCheckedException e) {
            throw cacheException(e);
        }
        finally {
            gate.leave();
        }
    }

    /** {@inheritDoc} */
    @Override public boolean isClosed() {
        if (!gate.enterIfNotClosed())
            return true;

        try {
            return ctx.kernalContext().cache().context().closed(ctx);
        }
        finally {
            gate.leave();
        }
    }

    /**
     *
     */
    public GridCacheProjectionEx delegate() {
        return delegate;
    }

    /** {@inheritDoc} */
    @SuppressWarnings("unchecked")
    @Override public <T> T unwrap(Class<T> clazz) {
        if (clazz.isAssignableFrom(getClass()))
            return (T)this;
        else if (clazz.isAssignableFrom(IgniteEx.class))
            return (T)ctx.grid();
        else if (clazz.isAssignableFrom(legacyProxy.getClass()))
            return (T)legacyProxy;

        throw new IllegalArgumentException("Unwrapping to class is not supported: " + clazz);
    }

    /** {@inheritDoc} */
    @Override public void registerCacheEntryListener(CacheEntryListenerConfiguration<K, V> lsnrCfg) {
        GridCacheProjectionImpl<K, V> prev = gate.enter(prj);

        try {
            ctx.continuousQueries().executeJCacheQuery(lsnrCfg, false);
        }
        catch (IgniteCheckedException e) {
            throw cacheException(e);
        }
        finally {
            gate.leave(prev);
        }
    }

    /** {@inheritDoc} */
    @Override public void deregisterCacheEntryListener(CacheEntryListenerConfiguration<K, V> lsnrCfg) {
        GridCacheProjectionImpl<K, V> prev = gate.enter(prj);

        try {
            ctx.continuousQueries().cancelJCacheQuery(lsnrCfg);
        }
        catch (IgniteCheckedException e) {
            throw cacheException(e);
        }
        finally {
            gate.leave(prev);
        }
    }

    /** {@inheritDoc} */
    @Override public Iterator<Cache.Entry<K, V>> iterator() {
        GridCacheProjectionImpl<K, V> prev = gate.enter(prj);

        try {
            return ctx.cache().igniteIterator();
        }
        finally {
            gate.leave(prev);
        }
    }

    /** {@inheritDoc} */
    @Override protected IgniteCache<K, V> createAsyncInstance() {
        return new IgniteCacheProxy<>(ctx, delegate, prj, true);
    }

    /**
     * Creates projection that will operate with portable objects. <p> Projection returned by this method will force
     * cache not to deserialize portable objects, so keys and values will be returned from cache API methods without
     * changes. Therefore, signature of the projection can contain only following types: <ul> <li>{@code PortableObject}
     * for portable classes</li> <li>All primitives (byte, int, ...) and there boxed versions (Byte, Integer, ...)</li>
     * <li>Arrays of primitives (byte[], int[], ...)</li> <li>{@link String} and array of {@link String}s</li>
     * <li>{@link UUID} and array of {@link UUID}s</li> <li>{@link Date} and array of {@link Date}s</li> <li>{@link
     * java.sql.Timestamp} and array of {@link java.sql.Timestamp}s</li> <li>Enums and array of enums</li> <li> Maps,
     * collections and array of objects (but objects inside them will still be converted if they are portable) </li>
     * </ul> <p> For example, if you use {@link Integer} as a key and {@code Value} class as a value (which will be
     * stored in portable format), you should acquire following projection to avoid deserialization:
     * <pre>
     * CacheProjection<Integer, GridPortableObject> prj = cache.keepPortable();
     *
     * // Value is not deserialized and returned in portable format.
     * GridPortableObject po = prj.get(1);
     * </pre>
     * <p> Note that this method makes sense only if cache is working in portable mode ({@code
     * CacheConfiguration#isPortableEnabled()} returns {@code true}. If not, this method is no-op and will return
     * current projection.
     *
     * @return Projection for portable objects.
     */
    public <K1, V1> IgniteCache<K1, V1> keepPortable() {
        GridCacheProjectionImpl<K, V> prev = gate.enter(prj);

        try {
            GridCacheProjectionImpl<K1, V1> prj0 = new GridCacheProjectionImpl<>(
                (CacheProjection<K1, V1>)(prj != null ? prj : delegate),
                (GridCacheContext<K1, V1>)ctx,
                null,
                prj != null ? prj.flags() : null,
                prj != null ? prj.subjectId() : null,
                true,
                prj != null ? prj.expiry() : null);

            return new IgniteCacheProxy<>((GridCacheContext<K1, V1>)ctx,
                prj0,
                prj0,
                isAsync());
        }
        finally {
            gate.leave(prev);
        }
    }

    /**
     * @param flag Flag to turn on.
     * @return Cache with given flags enabled.
     */
    public IgniteCache<K, V> flagOn(CacheFlag flag) {
        GridCacheProjectionImpl<K, V> prev = gate.enter(prj);

        try {
            Set<CacheFlag> res;

            Set<CacheFlag> flags0 = prj != null ? prj.flags() : null;

            if (flags0 != null) {
                if (flags0.contains(flag))
                    return this;

                res = EnumSet.copyOf(flags0);
            }
            else
                res = EnumSet.noneOf(CacheFlag.class);

            res.add(flag);

            GridCacheProjectionImpl<K, V> prj0 = new GridCacheProjectionImpl<>(
                (prj != null ? prj : delegate),
                ctx,
                null,
                res,
                prj != null ? prj.subjectId() : null,
                true,
                prj != null ? prj.expiry() : null);

            return new IgniteCacheProxy<>(ctx,
                prj0,
                prj0,
                isAsync());
        }
        finally {
            gate.leave(prev);
        }
    }

    /**
     * @param e Checked exception.
     * @return Cache exception.
     */
    private RuntimeException cacheException(IgniteCheckedException e) {
        return CU.convertToCacheException(e);
    }

    /**
     * @param fut Future for async operation.
     */
    private <R> void setFuture(IgniteInternalFuture<R> fut) {
        curFut.set(new IgniteFutureImpl<>(fut));
    }

    /**
     * @return Legacy proxy.
     */
    @NotNull
    public GridCacheProxyImpl<K, V> legacyProxy() {
        return legacyProxy;
    }

    /** {@inheritDoc} */
    @Override public void writeExternal(ObjectOutput out) throws IOException {
        out.writeObject(ctx);

        out.writeObject(delegate);

        out.writeObject(prj);
    }

    /** {@inheritDoc} */
    @SuppressWarnings({"unchecked"})
    @Override public void readExternal(ObjectInput in) throws IOException, ClassNotFoundException {
        ctx = (GridCacheContext<K, V>)in.readObject();

        delegate = (GridCacheProjectionEx<K, V>)in.readObject();

        prj = (GridCacheProjectionImpl<K, V>)in.readObject();

        gate = ctx.gate();
    }

    /** {@inheritDoc} */
    @Override public IgniteFuture<?> rebalance() {
        ctx.preloader().forcePreload();

        return new IgniteFutureImpl<>(ctx.preloader().syncFuture());
    }

    /** {@inheritDoc} */
    @Override public String toString() {
        return S.toString(IgniteCacheProxy.class, this);
    }

    /**
     * Closeable iterator.
     */
    private abstract static class ClIter<X, Y> extends GridCloseableIteratorAdapter<Y> {
        /** */
        private X cur;

        /** */
        private CacheQueryFuture<X> fut;

        /**
         * @param fut Future.
         */
        protected ClIter(CacheQueryFuture<X> fut) {
            this.fut = fut;
        }

        /** {@inheritDoc} */
        @Override protected Y onNext() throws IgniteCheckedException {
            if (!onHasNext())
                throw new NoSuchElementException();

            X e = cur;

            cur = null;

            return convert(e);
        }

        /**
         * @param x X.
         */
        protected abstract Y convert(X x);

        /** {@inheritDoc} */
        @Override protected boolean onHasNext() throws IgniteCheckedException {
            return cur != null || (cur = fut.next()) != null;
        }

        /** {@inheritDoc} */
        @Override protected void onClose() throws IgniteCheckedException {
            fut.cancel();
        }
    }
}<|MERGE_RESOLUTION|>--- conflicted
+++ resolved
@@ -494,14 +494,8 @@
      * @param p Query.
      * @return Cursor.
      */
-<<<<<<< HEAD
-    private QueryCursor<Entry<K, V>> doLocalQuery(SqlQuery p) {
-        return new QueryCursorImpl<>(ctx.kernalContext().query().<K, V>queryLocal(
-            ctx.name(), p.getType(), p.getSql(), p.getArgs()));
-=======
     private QueryCursor<Entry<K,V>> doLocalQuery(SqlQuery p) {
         return new QueryCursorImpl<>(ctx.kernalContext().query().<K,V>queryLocal(ctx, p));
->>>>>>> 62f93c20
     }
 
     /**
