--- conflicted
+++ resolved
@@ -263,12 +263,10 @@
     /** */
     private final CountDownLatch startLatch = new CountDownLatch(1);
 
-<<<<<<< HEAD
     private final Set<UUID> activatedNodes = Collections.newSetFromMap(new ConcurrentHashMap<UUID, Boolean>());
-=======
+
     /** */
     private Object consistentId;
->>>>>>> 5b93969f
 
     /** @param ctx Context. */
     public GridDiscoveryManager(GridKernalContext ctx) {
