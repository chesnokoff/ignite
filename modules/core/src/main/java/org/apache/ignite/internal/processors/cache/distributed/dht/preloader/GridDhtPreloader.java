--- conflicted
+++ resolved
@@ -264,11 +264,7 @@
         // No assignments for disabled preloader.
         GridDhtPartitionTopology top = cctx.dht().topology();
 
-<<<<<<< HEAD
         if (!cctx.rebalanceEnabled() || !cctx.shared().kernalContext().state().globalState())
-=======
-        if (!cctx.rebalanceEnabled() || cctx.shared().cache().globalState() != CacheState.ACTIVE)
->>>>>>> ba4f7228
             return new GridDhtPreloaderAssignments(exchFut, top.topologyVersion());
 
         int partCnt = cctx.affinity().partitions();
