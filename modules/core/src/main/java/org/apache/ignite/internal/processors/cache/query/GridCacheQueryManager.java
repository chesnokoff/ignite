--- conflicted
+++ resolved
@@ -775,11 +775,7 @@
 
                 private IgniteCacheExpiryPolicy expiryPlc = cctx.cache().expiryPolicy(plc);
 
-<<<<<<< HEAD
                 private Iterator<K> iter;
-=======
-            private Iterator<K> iter = backups ? prj.keySetx().iterator() : prj.primaryKeySet().iterator();
->>>>>>> 541b1e0f
 
                 private GridDhtLocalPartition locPart;
 
@@ -787,7 +783,7 @@
                     Integer part = qry.partition();
 
                     if (part == null || dht == null)
-                        iter = backups ? prj.keySet().iterator() : prj.primaryKeySet().iterator();
+                        iter = backups ? prj.keySetx().iterator() : prj.primaryKeySet().iterator();
                     else if (part < 0 || part >= cctx.affinity().partitions())
                         iter = F.emptyIterator();
                     else {
