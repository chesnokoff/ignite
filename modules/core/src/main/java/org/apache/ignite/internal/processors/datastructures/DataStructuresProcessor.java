/*
 * Licensed to the Apache Software Foundation (ASF) under one or more
 * contributor license agreements.  See the NOTICE file distributed with
 * this work for additional information regarding copyright ownership.
 * The ASF licenses this file to You under the Apache License, Version 2.0
 * (the "License"); you may not use this file except in compliance with
 * the License.  You may obtain a copy of the License at
 *
 *      http://www.apache.org/licenses/LICENSE-2.0
 *
 * Unless required by applicable law or agreed to in writing, software
 * distributed under the License is distributed on an "AS IS" BASIS,
 * WITHOUT WARRANTIES OR CONDITIONS OF ANY KIND, either express or implied.
 * See the License for the specific language governing permissions and
 * limitations under the License.
 */

package org.apache.ignite.internal.processors.datastructures;

import java.io.Serializable;
import java.util.HashMap;
import java.util.Iterator;
import java.util.Map;
import java.util.UUID;
import java.util.concurrent.Callable;
import java.util.concurrent.ConcurrentMap;
import java.util.concurrent.CountDownLatch;
import javax.cache.Cache;
import javax.cache.event.CacheEntryEvent;
import javax.cache.event.CacheEntryListenerException;
import javax.cache.event.CacheEntryUpdatedListener;
import javax.cache.event.EventType;
import org.apache.ignite.IgniteAtomicLong;
import org.apache.ignite.IgniteAtomicReference;
import org.apache.ignite.IgniteAtomicSequence;
import org.apache.ignite.IgniteAtomicStamped;
import org.apache.ignite.IgniteCheckedException;
import org.apache.ignite.IgniteCountDownLatch;
import org.apache.ignite.IgniteException;
import org.apache.ignite.IgniteLock;
import org.apache.ignite.IgniteLogger;
import org.apache.ignite.IgniteQueue;
import org.apache.ignite.IgniteSemaphore;
import org.apache.ignite.IgniteSet;
import org.apache.ignite.cache.CacheEntryEventSerializableFilter;
import org.apache.ignite.configuration.AtomicConfiguration;
import org.apache.ignite.configuration.CacheConfiguration;
import org.apache.ignite.configuration.CollectionConfiguration;
import org.apache.ignite.events.DiscoveryEvent;
import org.apache.ignite.events.Event;
import org.apache.ignite.internal.GridKernalContext;
import org.apache.ignite.internal.IgniteInternalFuture;
import org.apache.ignite.internal.IgniteInterruptedCheckedException;
import org.apache.ignite.internal.cluster.ClusterTopologyCheckedException;
import org.apache.ignite.internal.cluster.ClusterTopologyServerNotFoundException;
import org.apache.ignite.internal.managers.eventstorage.GridLocalEventListener;
import org.apache.ignite.internal.processors.GridProcessorAdapter;
import org.apache.ignite.internal.processors.cache.CacheType;
import org.apache.ignite.internal.processors.cache.GridCacheAdapter;
import org.apache.ignite.internal.processors.cache.GridCacheContext;
import org.apache.ignite.internal.processors.cache.GridCacheInternal;
import org.apache.ignite.internal.processors.cache.GridCacheUtils;
import org.apache.ignite.internal.processors.cache.IgniteInternalCache;
import org.apache.ignite.internal.processors.cache.distributed.near.GridNearTxLocal;
import org.apache.ignite.internal.util.lang.IgniteClosureX;
import org.apache.ignite.internal.util.lang.IgniteInClosureX;
import org.apache.ignite.internal.util.lang.IgniteOutClosureX;
import org.apache.ignite.internal.util.lang.IgnitePredicateX;
import org.apache.ignite.internal.util.typedef.CI1;
import org.apache.ignite.internal.util.typedef.CIX1;
import org.apache.ignite.internal.util.typedef.CX1;
import org.apache.ignite.internal.util.typedef.T2;
import org.apache.ignite.internal.util.typedef.X;
import org.apache.ignite.internal.util.typedef.internal.A;
import org.apache.ignite.internal.util.typedef.internal.CU;
import org.apache.ignite.internal.util.typedef.internal.GPR;
import org.apache.ignite.internal.util.typedef.internal.S;
import org.apache.ignite.internal.util.typedef.internal.U;
import org.apache.ignite.internal.processors.cluster.IgniteChangeGlobalStateSupport;
import org.apache.ignite.lang.IgniteBiPredicate;
import org.apache.ignite.spi.discovery.DiscoveryDataBag;
import org.jetbrains.annotations.Nullable;
import org.jsr166.ConcurrentHashMap8;

import static org.apache.ignite.cache.CacheAtomicityMode.TRANSACTIONAL;
import static org.apache.ignite.cache.CacheMode.PARTITIONED;
import static org.apache.ignite.cache.CacheRebalanceMode.SYNC;
import static org.apache.ignite.cache.CacheWriteSynchronizationMode.FULL_SYNC;
import static org.apache.ignite.events.EventType.EVT_NODE_FAILED;
import static org.apache.ignite.events.EventType.EVT_NODE_LEFT;
import static org.apache.ignite.internal.processors.datastructures.DataStructureType.*;
import static org.apache.ignite.transactions.TransactionConcurrency.PESSIMISTIC;
import static org.apache.ignite.transactions.TransactionIsolation.REPEATABLE_READ;

/**
 * Manager of data structures.
 */
public final class DataStructuresProcessor extends GridProcessorAdapter implements IgniteChangeGlobalStateSupport {
    /** */
    private static final String DEFAULT_DATASTRUCTURES_GROUP_NAME = "default-ds-group";

    /** */
    private static final String DEFAULT_VOLATILE_DATASTRUCTURES_GROUP_NAME = "default-volatile-ds-group";

    /** */
    private static final String DATA_STRUCTURES_CACHE_NAME_PREFIX = "datastructures_";

    /** Initial capacity. */
    private static final int INITIAL_CAPACITY = 10;

    /** Initialization latch. */
    private volatile CountDownLatch initLatch = new CountDownLatch(1);

    /** Initialization failed flag. */
    private boolean initFailed;

    /** Internal storage of all dataStructures items (sequence, atomic long etc.). */
    private final ConcurrentMap<GridCacheInternal, GridCacheRemovable> dsMap;

    /** Cache context for atomic data structures. */
    private GridCacheContext defaultDsCacheCtx;

    /** Atomic data structures configuration. */
    private final AtomicConfiguration defaultAtomicCfg;

    /** Map of continuous query IDs. */
    private final ConcurrentHashMap8<Integer, UUID> qryIdMap = new ConcurrentHashMap8<>();

    /** */
    private volatile UUID gridId = UUID.randomUUID();

    /** Listener. */
    private final GridLocalEventListener lsnr = new GridLocalEventListener() {
        @Override public void onEvent(final Event evt) {
            // This may require cache operation to execute,
            // therefore cannot use event notification thread.
            ctx.closure().callLocalSafe(
                new Callable<Object>() {
                    @Override public Object call() throws Exception {
                        DiscoveryEvent discoEvt = (DiscoveryEvent)evt;

                        UUID leftNodeId = discoEvt.eventNode().id();

                        for (GridCacheRemovable ds : dsMap.values()) {
                            if (ds instanceof GridCacheSemaphoreEx)
                                ((GridCacheSemaphoreEx)ds).onNodeRemoved(leftNodeId);
                            else if (ds instanceof GridCacheLockEx)
                                ((GridCacheLockEx)ds).onNodeRemoved(leftNodeId);
                        }

                        return null;
                    }
                },
                false);
        }
    };

    /**
     * @param ctx Context.
     */
    public DataStructuresProcessor(GridKernalContext ctx) {
        super(ctx);

        dsMap = new ConcurrentHashMap8<>(INITIAL_CAPACITY);

        defaultAtomicCfg = ctx.config().getAtomicConfiguration();
    }

    /** {@inheritDoc} */
    @Override public void start() throws IgniteCheckedException {
        ctx.event().addLocalEventListener(lsnr, EVT_NODE_LEFT, EVT_NODE_FAILED);
    }

    /** {@inheritDoc} */
    @SuppressWarnings("unchecked")
    @Override public void onKernalStart() throws IgniteCheckedException {
        if (ctx.config().isDaemon() || !ctx.state().active())
            return;

        onKernalStart0();
    }

    /**
     *
     */
<<<<<<< HEAD
    private void onKernalStart0(boolean activeOnStart){
        if (!activeOnStart && ctx.state().active())
            ctx.event().addLocalEventListener(lsnr, EVT_NODE_LEFT, EVT_NODE_FAILED);

        if (defaultAtomicCfg != null) {
=======
    private void onKernalStart0(){
        utilityCache = (IgniteInternalCache)ctx.cache().utilityCache();

        utilityDataCache = (IgniteInternalCache)ctx.cache().utilityCache();

        assert utilityCache != null;

        if (atomicCfg != null) {
>>>>>>> d38dfcd5
            IgniteInternalCache atomicsCache = ctx.cache().atomicsCache();

            assert atomicsCache != null;

            defaultDsCacheCtx = atomicsCache.context();
        }

        if (gridId == null)
            gridId = UUID.randomUUID();

        initLatch.countDown();
    }

    /**
     * @throws IgniteCheckedException If failed.
     */
    private void startQuery(GridCacheContext cctx) throws IgniteCheckedException {
        if (!qryIdMap.containsKey(cctx.cacheId())) {
            synchronized (this) {
                if (!qryIdMap.containsKey(cctx.cacheId())) {
                    qryIdMap.put(cctx.cacheId(),
                        cctx.continuousQueries().executeInternalQuery(
                            new DataStructuresEntryListener(),
                            new DataStructuresEntryFilter(),
                            cctx.isReplicated() && cctx.affinityNode(),
                            false,
                            false
                        ));
                }
            }
        }
    }

    /** {@inheritDoc} */
    @Override public void onKernalStop(boolean cancel) {
        super.onKernalStop(cancel);

        for (GridCacheRemovable ds : dsMap.values()) {
            if (ds instanceof GridCacheSemaphoreEx)
                ((GridCacheSemaphoreEx)ds).stop();

            if (ds instanceof GridCacheLockEx)
                ((GridCacheLockEx)ds).onStop();
        }

        if (initLatch.getCount() > 0) {
            initFailed = true;

            initLatch.countDown();
        }

        Iterator<Map.Entry<Integer, UUID>> iterator = qryIdMap.entrySet().iterator();

        while (iterator.hasNext()) {
            Map.Entry<Integer, UUID> e = iterator.next();

            iterator.remove();

            defaultDsCacheCtx.continuousQueries().cancelInternalQuery(e.getValue());
        }
    }

    /** {@inheritDoc} */
    @Override public void onActivate(GridKernalContext ctx) throws IgniteCheckedException {
        if (log.isDebugEnabled())
            log.debug("Activate data structure processor [nodeId=" + ctx.localNodeId() +
                " topVer=" + ctx.discovery().topologyVersionEx() + " ]");

        initFailed = false;

        initLatch = new CountDownLatch(1);

        qryIdMap.clear();

        ctx.event().addLocalEventListener(lsnr, EVT_NODE_LEFT, EVT_NODE_FAILED);

        onKernalStart0();

<<<<<<< HEAD
        for (GridCacheRemovable v : dsMap.values()) {
            if (v instanceof IgniteChangeGlobalStateSupport)
                ((IgniteChangeGlobalStateSupport)v).onActivate(ctx);
=======
        restoreStructuresState(ctx);
    }

    /**
     * @param ctx Context.
     */
    public void restoreStructuresState(GridKernalContext ctx) {
        onKernalStart0();

        try {
            for (Map.Entry<GridCacheInternal, GridCacheRemovable> e : dsMap.entrySet()) {
                GridCacheRemovable v = e.getValue();

                if (v instanceof IgniteChangeGlobalStateSupport)
                    ((IgniteChangeGlobalStateSupport)v).onActivate(ctx);
            }
        }
        catch (IgniteCheckedException e) {
            U.error(log, "Failed restore data structures state", e);
>>>>>>> d38dfcd5
        }
    }

    /** {@inheritDoc} */
    @Override public void onDeActivate(GridKernalContext ctx) throws IgniteCheckedException {
        if (log.isDebugEnabled())
            log.debug("DeActivate data structure processor [nodeId=" + ctx.localNodeId() +
                " topVer=" + ctx.discovery().topologyVersionEx() + " ]");

        ctx.event().removeLocalEventListener(lsnr, EVT_NODE_LEFT, EVT_NODE_FAILED);

        onKernalStop(false);

        for (GridCacheRemovable v : dsMap.values()) {
            if (v instanceof IgniteChangeGlobalStateSupport)
                ((IgniteChangeGlobalStateSupport)v).onDeActivate(ctx);
        }
    }

    /** {@inheritDoc} */
    @Nullable @Override public DiscoveryDataExchangeType discoveryDataType() {
        return DiscoveryDataExchangeType.DATASTRUCTURE_PROC;
    }

    /** {@inheritDoc} */
    @Override public void collectGridNodeData(DiscoveryDataBag dataBag) {
        Serializable commonData = dataBag.gridDiscoveryData(discoveryDataType().ordinal()).commonData();

        if (commonData == null) {
            dataBag.addGridCommonData(discoveryDataType().ordinal(), gridId);
        }
        else {
            assert gridId.equals(commonData);
        }
    }

    /** {@inheritDoc} */
    @Override public void onGridDataReceived(DiscoveryDataBag.GridDiscoveryData data) {
        Serializable commonData = data.commonData();

        assert commonData != null && commonData instanceof UUID;

        gridId = (UUID) commonData;
    }

    /**
     * @param key Key.
     * @param obj Object.
     */
    void onRemoved(GridCacheInternal key, GridCacheRemovable obj) {
        dsMap.remove(key, obj);
    }

    /** {@inheritDoc} */
    @Override public IgniteInternalFuture<?> onReconnected(boolean clusterRestarted) throws IgniteCheckedException {
        for (Map.Entry<GridCacheInternal, GridCacheRemovable> e : dsMap.entrySet()) {
            GridCacheRemovable obj = e.getValue();

            if (clusterRestarted) {
                obj.onRemoved();

                dsMap.remove(e.getKey(), obj);
            }
            else
                obj.needCheckNotRemoved();
        }

        for (GridCacheContext cctx : ctx.cache().context().cacheContexts())
            cctx.dataStructures().onReconnected(clusterRestarted);

        return null;
    }

    /**
     * Gets a sequence from cache or creates one if it's not cached.
     *
     * @param name Sequence name.
     * @param initVal Initial value for sequence. If sequence already cached, {@code initVal} will be ignored.
     * @param create If {@code true} sequence will be created in case it is not in cache.
     * @return Sequence.
     * @throws IgniteCheckedException If loading failed.
     */
    public final IgniteAtomicSequence sequence(final String name,
        @Nullable AtomicConfiguration cfg,
        final long initVal,
        final boolean create)
        throws IgniteCheckedException
    {
        return getAtomic(new AtomicAccessor<GridCacheAtomicSequenceEx>() {
            @Override public T2<GridCacheAtomicSequenceEx, AtomicDataStructureValue> get(GridCacheInternalKey key,
                AtomicDataStructureValue val, IgniteInternalCache cache) throws IgniteCheckedException {
                GridCacheAtomicSequenceValue seqVal = cast(val, GridCacheAtomicSequenceValue.class);

                // Check that sequence hasn't been created in other thread yet.
                GridCacheAtomicSequenceEx seq = cast(dsMap.get(key), GridCacheAtomicSequenceEx.class);

                if (seq != null) {
                    assert seqVal != null;

                    return new T2<>(seq, null);
                }

                if (seqVal == null && !create)
                    return null;

                // We should use offset because we already reserved left side of range.
                long off = defaultAtomicCfg.getAtomicSequenceReserveSize() > 1 ?
                    defaultAtomicCfg.getAtomicSequenceReserveSize() - 1 : 1;

                long upBound;
                long locCntr;

                if (seqVal == null) {
                    locCntr = initVal;

                    upBound = locCntr + off;

                    // Global counter must be more than reserved region.
                    seqVal = new GridCacheAtomicSequenceValue(upBound + 1);
                }
                else {
                    locCntr = seqVal.get();

                    upBound = locCntr + off;

                    // Global counter must be more than reserved region.
                    seqVal.set(upBound + 1);
                }

                // Only one thread can be in the transaction scope and create sequence.
                seq = new GridCacheAtomicSequenceImpl(name,
                    key,
                    cache,
                    defaultAtomicCfg.getAtomicSequenceReserveSize(),
                    locCntr,
                    upBound);

                return new T2<GridCacheAtomicSequenceEx, AtomicDataStructureValue>(seq, seqVal);
            }
        }, cfg, name, DataStructureType.ATOMIC_SEQ, create, GridCacheAtomicSequenceEx.class);
    }

    /**
     * Removes sequence from cache.
     *
     * @param name Sequence name.
     * @throws IgniteCheckedException If removing failed.
     */
    final void removeSequence(final String name, final String groupName) throws IgniteCheckedException {
        removeDataStructure(null, name, groupName, ATOMIC_SEQ, null);
    }

    /**
     * Gets an atomic long from cache or creates one if it's not cached.
     *
     * @param name Name of atomic long.
     * @param initVal Initial value for atomic long. If atomic long already cached, {@code initVal}
     *        will be ignored.
     * @param create If {@code true} atomic long will be created in case it is not in cache.
     * @return Atomic long.
     * @throws IgniteCheckedException If loading failed.
     */
    public final IgniteAtomicLong atomicLong(final String name,
        @Nullable AtomicConfiguration cfg,
        final long initVal,
        final boolean create) throws IgniteCheckedException {
        return getAtomic(new AtomicAccessor<GridCacheAtomicLongEx>() {
            @Override public T2<GridCacheAtomicLongEx, AtomicDataStructureValue> get(GridCacheInternalKey key, AtomicDataStructureValue val, IgniteInternalCache cache) throws IgniteCheckedException {
                // Check that atomic long hasn't been created in other thread yet.
                GridCacheAtomicLongEx a = cast(dsMap.get(key), GridCacheAtomicLongEx.class);

                if (a != null) {
                    assert val != null;

                    return new T2<>(a, null);
                }

                if (val == null && !create)
                    return null;

                GridCacheAtomicLongValue retVal = (val == null ? new GridCacheAtomicLongValue(initVal) : null);

                a = new GridCacheAtomicLongImpl(name, key, cache);

                return new T2<GridCacheAtomicLongEx, AtomicDataStructureValue>(a, retVal);
            }
        }, cfg, name, ATOMIC_LONG, create, GridCacheAtomicLongEx.class);
    }

    /**
     * @param c Closure creating data structure instance.
     * @param create Create flag.
     * @param cls Expected data structure class.
     * @return Data structure instance.
     * @throws IgniteCheckedException If failed.
     */
    @Nullable private <T extends GridCacheRemovable> T getAtomic(final AtomicAccessor<T> c,
        @Nullable AtomicConfiguration cfg,
        final String name,
        final DataStructureType type,
        final boolean create,
        Class<? extends T> cls)
        throws IgniteCheckedException
    {
        A.notNull(name, "name");

        awaitInitialization();

        if (cfg == null) {
            checkAtomicsConfiguration();

            cfg = defaultAtomicCfg;
        }

        final String groupName;
        if (cfg.getGroupName() != null)
            groupName = cfg.getGroupName();
        else if (type.isVolatile())
            groupName = DEFAULT_VOLATILE_DATASTRUCTURES_GROUP_NAME;
        else
            groupName = DEFAULT_DATASTRUCTURES_GROUP_NAME;

        String cacheName = CU.ATOMICS_CACHE_NAME + "@" + groupName;

        IgniteInternalCache<GridCacheInternalKey, AtomicDataStructureValue> cache0 = ctx.cache().cache(cacheName);

        if (cache0 == null) {
            if (!create)
                return null;

            ctx.cache().dynamicStartCache(cacheConfiguration(cfg, cacheName, groupName),
                cacheName,
                null,
                CacheType.INTERNAL,
                false,
                false,
                true,
                true).get();

            cache0 = ctx.cache().cache(cacheName);

            assert cache0 != null;
        }

        final IgniteInternalCache<GridCacheInternalKey, AtomicDataStructureValue> cache = cache0;

        startQuery(cache.context());

        final GridCacheInternalKey key = new GridCacheInternalKeyImpl(name, groupName);

        // Check type of structure received by key from local cache.
        T dataStructure = cast(dsMap.get(key), cls);

        if (dataStructure != null) {
            AtomicDataStructureValue val = cache.get(key);

            if (val != null && val.type() == type)
                return dataStructure;
        }

        return retryTopologySafe(new IgniteOutClosureX<T>() {
            @Override public T applyx() throws IgniteCheckedException {
            cache.context().gate().enter();

            try (GridNearTxLocal tx = cache.txStartEx(PESSIMISTIC, REPEATABLE_READ)) {
                AtomicDataStructureValue val = cache.get(key);

                if (val != null && val.type().isVolatile()) {
                    assert val instanceof VolatileAtomicDataStructureValue;

                    if (!((VolatileAtomicDataStructureValue)val).gridId().equals(gridId))
                        val = null;
                }

                if (val == null && !create)
                    return null;

                if (val != null) {
                    if (val.type() != type)
                        throw new IgniteCheckedException("Another data structure with the same name already created " +
                            "[name=" + name +
                            ", newType=" + type +
                            ", existingType=" + val.type() + ']');
                }

                T2<T, ? extends AtomicDataStructureValue> ret;

                try {
                    ret = c.get(key, val, cache);

                    dsMap.put(key, ret.get1());

                    if (ret.get2() != null)
                        cache.put(key, ret.get2());
                }
                catch (Error | Exception e) {
                    dsMap.remove(new T2<>(key, groupName));

                    U.error(log, "Failed to make datastructure: " + name, e);

                    throw e;
                }

                tx.commit();

                return ret.get1();
            }
            finally {
                cache.context().gate().leave();
            }
            }
        });
    }

    /**
     * Removes atomic long from cache.
     *
     * @param name Atomic long name.
     * @throws IgniteCheckedException If removing failed.
     */
    final void removeAtomicLong(final String name, @Nullable final String groupNane) throws IgniteCheckedException {
        removeDataStructure(null, name, groupNane, ATOMIC_LONG, null);
    }

    /**
     * @param predicate Remove predicate.
     * @param name Data structure name.
     * @param groupName Group name.
     * @param type Data structure type.
     * @param afterRmv Optional closure to run after data structure removed.
     * @throws IgniteCheckedException If failed.
     */
    private <T> void removeDataStructure(@Nullable final IgnitePredicateX<AtomicDataStructureValue> predicate,
            final String name,
            String groupName,
            final DataStructureType type,
            @Nullable final IgniteInClosureX<T> afterRmv) throws IgniteCheckedException {
        assert name != null;
        assert groupName != null;
        assert type != null;

        awaitInitialization();

        final String cacheName = CU.ATOMICS_CACHE_NAME + "@" + groupName;

        final GridCacheInternalKey key = new GridCacheInternalKeyImpl(name, groupName);

        retryTopologySafe(new IgniteOutClosureX<Object>() {
            @Override public Object applyx() throws IgniteCheckedException {
                IgniteInternalCache<GridCacheInternalKey, AtomicDataStructureValue> cache = ctx.cache().cache(cacheName);

                if (cache != null && cache.context().gate().enterIfNotStopped()) {
                    try (GridNearTxLocal tx = cache.txStartEx(PESSIMISTIC, REPEATABLE_READ)) {
                        AtomicDataStructureValue val = cache.get(key);

                        if (val == null)
                            return null;

                        if (val.type() != type)
                            throw new IgniteCheckedException("Data structure has different type " +
                                "[name=" + name +
                                ", expectedType=" + type +
                                ", actualType=" + val.type() + ']');

                        if (predicate == null || predicate.applyx(val)) {
                            cache.remove(key);

                            tx.commit();

                            if (afterRmv != null)
                                afterRmv.applyx(null);
                        }
                    }
                    finally {
                        cache.context().gate().leave();
                    }
                }

                return null;
            }
        });
    }

    /**
     * Gets an atomic reference from cache or creates one if it's not cached.
     *
     * @param name Name of atomic reference.
     * @param initVal Initial value for atomic reference. If atomic reference already cached, {@code initVal}
     *        will be ignored.
     * @param create If {@code true} atomic reference will be created in case it is not in cache.
     * @return Atomic reference.
     * @throws IgniteCheckedException If loading failed.
     */
    @SuppressWarnings("unchecked")
    public final <T> IgniteAtomicReference<T> atomicReference(final String name,
        @Nullable AtomicConfiguration cfg,
        final T initVal,
        final boolean create)
        throws IgniteCheckedException
    {
        return getAtomic(new AtomicAccessor<GridCacheAtomicReferenceEx>() {
            @Override public T2<GridCacheAtomicReferenceEx, AtomicDataStructureValue> get(GridCacheInternalKey key, AtomicDataStructureValue val, IgniteInternalCache cache) throws IgniteCheckedException {
                // Check that atomic reference hasn't been created in other thread yet.
                GridCacheAtomicReferenceEx ref = cast(dsMap.get(key),
                    GridCacheAtomicReferenceEx.class);

                if (ref != null) {
                    assert val != null;

                    return new T2<>(ref, null);
                }

                if (val == null && !create)
                    return null;

                AtomicDataStructureValue retVal = (val == null ? new GridCacheAtomicReferenceValue<>(initVal) : null);

                ref = new GridCacheAtomicReferenceImpl(name, key, cache);

                return new T2<>(ref, retVal);
            }
        }, cfg, name, ATOMIC_REF, create, GridCacheAtomicReferenceEx.class);
    }

    /**
     * Removes atomic reference from cache.
     *
     * @param name Atomic reference name.
     * @throws IgniteCheckedException If removing failed.
     */
    final void removeAtomicReference(final String name, @Nullable final String groupName) throws IgniteCheckedException {
        removeDataStructure(null, name, groupName, ATOMIC_REF, null);
    }

    /**
     * Gets an atomic stamped from cache or creates one if it's not cached.
     *
     * @param name Name of atomic stamped.
     * @param initVal Initial value for atomic stamped. If atomic stamped already cached, {@code initVal}
     *        will be ignored.
     * @param initStamp Initial stamp for atomic stamped. If atomic stamped already cached, {@code initStamp}
     *        will be ignored.
     * @param create If {@code true} atomic stamped will be created in case it is not in cache.
     * @return Atomic stamped.
     * @throws IgniteCheckedException If loading failed.
     */
    @SuppressWarnings("unchecked")
    public final <T, S> IgniteAtomicStamped<T, S> atomicStamped(final String name, @Nullable AtomicConfiguration cfg,
        final T initVal, final S initStamp, final boolean create) throws IgniteCheckedException {
        return getAtomic(new AtomicAccessor<GridCacheAtomicStampedEx>() {
            @Override public T2<GridCacheAtomicStampedEx, AtomicDataStructureValue> get(GridCacheInternalKey key, AtomicDataStructureValue val, IgniteInternalCache cache) throws IgniteCheckedException {
                // Check that atomic stamped hasn't been created in other thread yet.
                GridCacheAtomicStampedEx stmp = cast(dsMap.get(key),
                    GridCacheAtomicStampedEx.class);

                if (stmp != null) {
                    assert val != null;

                    return new T2(stmp, null);
                }

                if (val == null && !create)
                    return null;

                AtomicDataStructureValue retVal = (val == null ? new GridCacheAtomicStampedValue(initVal, initStamp) : null);

                stmp = new GridCacheAtomicStampedImpl(name, key, cache);

                return new T2<>(stmp, retVal);
            }
        }, cfg, name, ATOMIC_STAMPED, create, GridCacheAtomicStampedEx.class);
    }

    /**
     * Removes atomic stamped from cache.
     *
     * @param name Atomic stamped name.
     * @throws IgniteCheckedException If removing failed.
     */
    final void removeAtomicStamped(final String name, final String groupName) throws IgniteCheckedException {
        removeDataStructure(null, name, groupName, ATOMIC_STAMPED, null);
    }

    /**
     * Gets a queue from cache or creates one if it's not cached.
     *
     * @param name Name of queue.
     * @param cap Max size of queue.
     * @param cfg Non-null queue configuration if new queue should be created.
     * @return Instance of queue.
     * @throws IgniteCheckedException If failed.
     */
    @SuppressWarnings("unchecked")
    public final <T> IgniteQueue<T> queue(final String name, int cap, @Nullable final CollectionConfiguration cfg)
        throws IgniteCheckedException {
        A.notNull(name, "name");

        if (cfg != null) {
            if (cap <= 0)
                cap = Integer.MAX_VALUE;
        }

        final int cap0 = cap;

        final boolean create = cfg != null;

        return getCollection(new IgniteClosureX<GridCacheContext, IgniteQueue<T>>() {
            @Override public IgniteQueue<T> applyx(GridCacheContext ctx) throws IgniteCheckedException {
                return ctx.dataStructures().queue(name, cap0, create && cfg.isCollocated(), create);
            }
        }, cfg, name, QUEUE, create);
    }

    /**
     * @param cfg Atomic configuration.
     * @param name Cache name.
     * @param groupName Group name.
     * @return Cache configuration.
     */
    private CacheConfiguration cacheConfiguration(AtomicConfiguration cfg, String name, String groupName) {
        CacheConfiguration ccfg = new CacheConfiguration();

        ccfg.setName(name);
        ccfg.setGroupName(groupName);
        ccfg.setAtomicityMode(TRANSACTIONAL);
        ccfg.setRebalanceMode(SYNC);
        ccfg.setWriteSynchronizationMode(FULL_SYNC);
        ccfg.setCacheMode(cfg.getCacheMode());
        ccfg.setNodeFilter(CacheConfiguration.ALL_NODES);
        ccfg.setAffinity(cfg.getAffinity());

        if (cfg.getCacheMode() == PARTITIONED)
            ccfg.setBackups(cfg.getBackups());

        return ccfg;
    }

    /**
     * @param cfg Collection configuration.
     * @param name Cache name.
     * @return Cache configuration.
     */
    private CacheConfiguration cacheConfiguration(CollectionConfiguration cfg, String name, String groupName) {
        CacheConfiguration ccfg = new CacheConfiguration();

        ccfg.setName(name);
        ccfg.setGroupName(groupName);
        ccfg.setBackups(cfg.getBackups());
        ccfg.setCacheMode(cfg.getCacheMode());
        ccfg.setAtomicityMode(cfg.getAtomicityMode());
        ccfg.setNodeFilter(cfg.getNodeFilter());
        ccfg.setWriteSynchronizationMode(FULL_SYNC);
        ccfg.setRebalanceMode(SYNC);

        return ccfg;
    }

    /**
     * @param cfg Collection configuration.
     * @param name Cache name.
     * @return Meta cache configuration.
     */
    private CacheConfiguration metaCacheConfiguration(CollectionConfiguration cfg, String name, String groupName) {
        CacheConfiguration ccfg = cacheConfiguration(cfg, name, groupName);

        ccfg.setAtomicityMode(TRANSACTIONAL);

        return ccfg;
    }

    /**
     * @param cfg Collection configuration.
     * @return Cache name.
     * @throws IgniteCheckedException If failed.
     */
    private IgniteInternalCache compatibleCache(
        IgniteInternalCache<GridCacheInternalKey, AtomicDataStructureValue> metaCache,
        CollectionConfiguration cfg, String groupName) throws IgniteCheckedException
    {
        Iterator<Cache.Entry<GridCacheInternalKey, AtomicDataStructureValue>> iterator = metaCache.scanIterator(false, new IgniteBiPredicate<Object, Object>() {
            @Override public boolean apply(Object key, Object value) {
                return key instanceof GridCacheInternalKey && value instanceof DistributedCollectionMetadata;
            }
        });

        String cacheName = findCompatibleConfiguration(cfg, iterator);

        if (cacheName == null)
            cacheName = DATA_STRUCTURES_CACHE_NAME_PREFIX + UUID.randomUUID();

        CacheConfiguration cacheCfg = cacheConfiguration(cfg, cacheName, groupName);

        IgniteInternalCache cache = ctx.cache().cache(cacheName);

        if (cache == null) {
            ctx.cache().dynamicStartCache(cacheCfg,
                cacheName,
                null,
                CacheType.INTERNAL,
                false,
                false,
                true,
                true).get();
        }

        cache = ctx.cache().cache(cacheName);

        assert cache != null;

        return cache;
    }

    /**
     * @param name Queue name.
     * @param cctx Queue cache context.
     * @throws IgniteCheckedException If failed.
     */
    public void removeQueue(final String name, final GridCacheContext cctx) throws IgniteCheckedException {
        assert name != null;
        assert cctx != null;

        CIX1<GridCacheQueueHeader> afterRmv = new CIX1<GridCacheQueueHeader>() {
            @Override public void applyx(GridCacheQueueHeader hdr) throws IgniteCheckedException {
                hdr = (GridCacheQueueHeader) cctx.cache().withNoRetries().getAndRemove(new GridCacheQueueHeaderKey(name));

                if (hdr == null || hdr.empty())
                    return;

                GridCacheQueueAdapter.removeKeys(cctx.cache(),
                    hdr.id(),
                    name,
                    hdr.collocated(),
                    hdr.head(),
                    hdr.tail(),
                    0);
            }
        };

        removeDataStructure(null, name, cctx.group().name(), QUEUE, afterRmv);
    }

    /**
     * @param c Closure creating collection.
     * @param create Create flag.
     * @return Collection instance.
     * @throws IgniteCheckedException If failed.
     */
    @Nullable private <T> T getCollection(final IgniteClosureX<GridCacheContext, T> c,
        @Nullable CollectionConfiguration cfg,
        String name,
        final DataStructureType type,
        boolean create)
        throws IgniteCheckedException
    {
        awaitInitialization();

        assert name != null;
        assert type.isCollection();

        final String groupName;
        if (cfg != null && cfg.getGroupName() != null)
            groupName = cfg.getGroupName();
        else
            groupName = DEFAULT_DATASTRUCTURES_GROUP_NAME;

        assert !create || cfg != null;

        final String metaCacheName = CU.ATOMICS_CACHE_NAME + "@" + groupName;

        IgniteInternalCache<GridCacheInternalKey, AtomicDataStructureValue> metaCache0 = ctx.cache().cache(metaCacheName);

        if (metaCache0 == null) {
            if (!create)
                return null;

            ctx.cache().dynamicStartCache(metaCacheConfiguration(cfg, metaCacheName, groupName),
                metaCacheName,
                null,
                CacheType.INTERNAL,
                false,
                false,
                true,
                true).get();

            metaCache0 = ctx.cache().cache(metaCacheName);

            assert metaCache0 != null;
        }

        final IgniteInternalCache<GridCacheInternalKey, AtomicDataStructureValue> metaCache = metaCache0;

        if (!create && metaCache == null)
            return null;

        assert metaCache != null;

        AtomicDataStructureValue oldVal;

        final IgniteInternalCache cache;

        if (create) {
            cache = compatibleCache(metaCache, cfg, groupName);

            DistributedCollectionMetadata newVal = new DistributedCollectionMetadata(type, cfg, cache.name());

            oldVal = metaCache.getAndPutIfAbsent(new GridCacheInternalKeyImpl(name, groupName), newVal);
        }
        else {
            oldVal = metaCache.get(new GridCacheInternalKeyImpl(name, groupName));

            if (oldVal == null)
                return null;
            else if (!(oldVal instanceof DistributedCollectionMetadata))
                throw new IgniteCheckedException("Another data structure with the same name already created " +
                    "[name=" + name +
                    ", newType=" + type +
                    ", existingType=" + oldVal.type() + ']');

            cache = ctx.cache().getOrStartCache(((DistributedCollectionMetadata)oldVal).cacheName());

            if (cache == null)
                return null;
        }

        if (oldVal != null) {
            if (oldVal.type() != type)
                throw new IgniteCheckedException("Another data structure with the same name already created " +
                    "[name=" + name +
                    ", newType=" + type +
                    ", existingType=" + oldVal.type() + ']');

            assert oldVal instanceof DistributedCollectionMetadata;

            if (cfg != null && ((DistributedCollectionMetadata)oldVal).configuration().isCollocated() != cfg.isCollocated()) {
                throw new IgniteCheckedException("Another collection with the same name but different " +
                    "configuration already created [name=" + name +
                    ", newCollocated=" + cfg.isCollocated() +
                    ", existingCollocated=" + !cfg.isCollocated() + ']');
            }
        }

        return c.applyx(cache.context());
    }

    /**
     * Awaits for processor initialization.
     */
    private void awaitInitialization() {
        if (initLatch.getCount() > 0) {
            try {
                U.await(initLatch);

                if (initFailed)
                    throw new IllegalStateException("Failed to initialize data structures processor.");
            }
            catch (IgniteInterruptedCheckedException e) {
                throw new IllegalStateException("Failed to initialize data structures processor " +
                    "(thread has been interrupted).", e);
            }
        }
    }

    /**
     * Gets or creates count down latch. If count down latch is not found in cache,
     * it is created using provided name and count parameter.
     *
     * @param name Name of the latch.
     * @param cnt Initial count.
     * @param autoDel {@code True} to automatically delete latch from cache when
     *      its count reaches zero.
     * @param create If {@code true} latch will be created in case it is not in cache,
     *      if it is {@code false} all parameters except {@code name} are ignored.
     * @return Count down latch for the given name or {@code null} if it is not found and
     *      {@code create} is false.
     * @throws IgniteCheckedException If operation failed.
     */
    public IgniteCountDownLatch countDownLatch(final String name,
        @Nullable AtomicConfiguration cfg,
        final int cnt,
        final boolean autoDel,
        final boolean create)
        throws IgniteCheckedException
    {
        if (create)
            A.ensure(cnt >= 0, "count can not be negative");

        return getAtomic(new AtomicAccessor<GridCacheCountDownLatchEx>() {
            @Override public T2<GridCacheCountDownLatchEx, AtomicDataStructureValue> get(GridCacheInternalKey key, AtomicDataStructureValue val, IgniteInternalCache cache) throws IgniteCheckedException {
                // Check that count down hasn't been created in other thread yet.
                GridCacheCountDownLatchEx latch = cast(dsMap.get(key), GridCacheCountDownLatchEx.class);

                if (latch != null) {
                    assert val != null;

                    return new T2<>(latch, null);
                }

                if (val == null && !create)
                    return null;

                GridCacheCountDownLatchValue retVal = (val == null ? new GridCacheCountDownLatchValue(cnt, autoDel, gridId) : null);

                GridCacheCountDownLatchValue latchVal = retVal != null ? retVal : (GridCacheCountDownLatchValue) val;

                assert latchVal != null;

                latch = new GridCacheCountDownLatchImpl(name, latchVal.initialCount(),
                    latchVal.autoDelete(),
                    key,
                    cache);

                return new T2<GridCacheCountDownLatchEx, AtomicDataStructureValue>(latch, retVal);
            }
        }, cfg, name, COUNT_DOWN_LATCH, create, GridCacheCountDownLatchEx.class);
    }

    /**
     * Removes count down latch from cache.
     *
     * @param name Name of the latch.
     * @throws IgniteCheckedException If operation failed.
     */
    public void removeCountDownLatch(final String name, final String groupName) throws IgniteCheckedException {
        removeDataStructure(new IgnitePredicateX<AtomicDataStructureValue>() {
            @Override public boolean applyx(AtomicDataStructureValue val) throws IgniteCheckedException {
                assert val != null && val instanceof GridCacheCountDownLatchValue;

                GridCacheCountDownLatchValue latchVal = (GridCacheCountDownLatchValue) val;

                if (latchVal.get() > 0) {
                    throw new IgniteCheckedException("Failed to remove count down latch " +
                            "with non-zero count: " + latchVal.get());
                }

                return true;
            }
        }, name, groupName, COUNT_DOWN_LATCH, null);
    }

    /**
     * Gets or creates semaphore. If semaphore is not found in cache,
     * it is created using provided name and count parameter.
     *
     * @param name Name of the semaphore.
     * @param cnt Initial count.
     * @param failoverSafe {@code True} FailoverSafe parameter.
     * @param create If {@code true} semaphore will be created in case it is not in cache,
     *      if it is {@code false} all parameters except {@code name} are ignored.
     * @return Semaphore for the given name or {@code null} if it is not found and
     *      {@code create} is false.
     * @throws IgniteCheckedException If operation failed.
     */
    public IgniteSemaphore semaphore(final String name, @Nullable AtomicConfiguration cfg, final int cnt,
        final boolean failoverSafe, final boolean create)
        throws IgniteCheckedException {
        return getAtomic(new AtomicAccessor<GridCacheSemaphoreEx>() {
            @Override public T2<GridCacheSemaphoreEx, AtomicDataStructureValue> get(GridCacheInternalKey key, AtomicDataStructureValue val, IgniteInternalCache cache) throws IgniteCheckedException {
                // Check that semaphore hasn't been created in other thread yet.
                GridCacheSemaphoreEx sem = cast(dsMap.get(key), GridCacheSemaphoreEx.class);

                if (sem != null) {
                    assert val != null;

                    return new T2<>(sem, null);
                }

                if (val == null && !create)
                    return null;

                AtomicDataStructureValue retVal = (val == null ? new GridCacheSemaphoreState(cnt, new HashMap<UUID, Integer>(), failoverSafe, gridId) : null);

                GridCacheSemaphoreEx sem0 = new GridCacheSemaphoreImpl(name, key, cache);

                return new T2<>(sem0, retVal);
            }
        }, cfg, name, SEMAPHORE, create, GridCacheSemaphoreEx.class);
    }

    /**
     * Removes semaphore from cache.
     *
     * @param name Name of the semaphore.
     * @throws IgniteCheckedException If operation failed.
     */
    public void removeSemaphore(final String name, final String groupName) throws IgniteCheckedException {
        removeDataStructure(new IgnitePredicateX<AtomicDataStructureValue>() {
            @Override public boolean applyx(AtomicDataStructureValue val) throws IgniteCheckedException {
                assert val != null && val instanceof GridCacheSemaphoreState;

                GridCacheSemaphoreState semVal = (GridCacheSemaphoreState) val;

                if (semVal.getCount() < 0)
                    throw new IgniteCheckedException("Failed to remove semaphore with blocked threads. ");

                return true;
            }
        }, name, groupName, SEMAPHORE, null);
    }

    /**
     * Gets or creates reentrant lock. If reentrant lock is not found in cache,
     * it is created using provided name, failover mode, and fairness mode parameters.
     *
     * @param name Name of the reentrant lock.
     * @param failoverSafe Flag indicating behaviour in case of failure.
     * @param fair Flag indicating fairness policy of this lock.
     * @param create If {@code true} reentrant lock will be created in case it is not in cache.
     * @return ReentrantLock for the given name or {@code null} if it is not found and
     *      {@code create} is false.
     * @throws IgniteCheckedException If operation failed.
     */
    public IgniteLock reentrantLock(final String name, @Nullable AtomicConfiguration cfg, final boolean failoverSafe,
        final boolean fair, final boolean create) throws IgniteCheckedException {
        return getAtomic(new AtomicAccessor<GridCacheLockEx>() {
            @Override public T2<GridCacheLockEx, AtomicDataStructureValue> get(GridCacheInternalKey key, AtomicDataStructureValue val, IgniteInternalCache cache) throws IgniteCheckedException {
                // Check that reentrant lock hasn't been created in other thread yet.
                GridCacheLockEx reentrantLock = cast(dsMap.get(key), GridCacheLockEx.class);

                if (reentrantLock != null) {
                    assert val != null;

                    return new T2<>(reentrantLock, null);
                }

                if (val == null && !create)
                    return null;

                AtomicDataStructureValue retVal = (val == null ? new GridCacheLockState(0, defaultDsCacheCtx.nodeId(), 0, failoverSafe, fair, gridId) : null);

                GridCacheLockEx reentrantLock0 = new GridCacheLockImpl(name, key, cache);

                return new T2<>(reentrantLock0, retVal);
            }
        }, cfg, name, REENTRANT_LOCK, create, GridCacheLockEx.class);
    }

    /**
     * Removes reentrant lock from cache.
     *
     * @param name Name of the reentrant lock.
     * @param broken Flag indicating the reentrant lock is broken and should be removed unconditionally.
     * @throws IgniteCheckedException If operation failed.
     */
    public void removeReentrantLock(final String name, final String groupName, final boolean broken) throws IgniteCheckedException {
        removeDataStructure(new IgnitePredicateX<AtomicDataStructureValue>() {
            @Override public boolean applyx(AtomicDataStructureValue val) throws IgniteCheckedException {
                assert val != null && val instanceof GridCacheLockState;

                GridCacheLockState lockVal = (GridCacheLockState) val;

                if (lockVal.get() > 0 && !broken)
                    throw new IgniteCheckedException("Failed to remove reentrant lock with blocked threads. ");

                return true;
            }
        }, name, groupName, REENTRANT_LOCK, null);
    }

    /**
     *
     */
    static class DataStructuresEntryFilter implements CacheEntryEventSerializableFilter<Object, Object> {
        /** */
        private static final long serialVersionUID = 0L;

        /** {@inheritDoc} */
        @Override public boolean evaluate(CacheEntryEvent<?, ?> evt) throws CacheEntryListenerException {
            if (evt.getEventType() == EventType.CREATED || evt.getEventType() == EventType.UPDATED)
                return evt.getValue() instanceof GridCacheCountDownLatchValue ||
                    evt.getValue() instanceof GridCacheSemaphoreState ||
                    evt.getValue() instanceof GridCacheLockState;
            else {
                assert evt.getEventType() == EventType.REMOVED : evt;

                return true;
            }
        }

        /** {@inheritDoc} */
        @Override public String toString() {
            return S.toString(DataStructuresEntryFilter.class, this);
        }
    }

    /**
     *
     */
    private class DataStructuresEntryListener implements
        CacheEntryUpdatedListener<GridCacheInternalKey, GridCacheInternal> {
        /** {@inheritDoc} */
        @Override public void onUpdated(
            Iterable<CacheEntryEvent<? extends GridCacheInternalKey, ? extends GridCacheInternal>> evts)
            throws CacheEntryListenerException
        {
            for (CacheEntryEvent<? extends GridCacheInternalKey, ? extends GridCacheInternal> evt : evts) {
                if (evt.getEventType() == EventType.CREATED || evt.getEventType() == EventType.UPDATED) {
                    GridCacheInternal val0 = evt.getValue();

                    if (val0 instanceof GridCacheCountDownLatchValue) {
                        GridCacheInternalKey key = evt.getKey();

                        // Notify latch on changes.
                        final GridCacheRemovable latch = dsMap.get(key);

                        GridCacheCountDownLatchValue val = (GridCacheCountDownLatchValue)val0;

                        if (latch instanceof GridCacheCountDownLatchEx) {
                            final GridCacheCountDownLatchEx latch0 = (GridCacheCountDownLatchEx)latch;

                            latch0.onUpdate(val.get());

                            if (val.get() == 0 && val.autoDelete()) {
                                dsMap.remove(key);

                                IgniteInternalFuture<?> removeFut = ctx.closure().runLocalSafe(new GPR() {
                                    @Override public void run() {
                                        try {
                                            removeCountDownLatch(latch0.name(), latch0.groupName());
                                        }
                                        catch (IgniteCheckedException e) {
                                            U.error(log, "Failed to remove count down latch: " + latch0.name(), e);
                                        }
                                        finally {
                                            ctx.cache().context().txContextReset();
                                        }
                                    }
                                });

                                removeFut.listen(new CI1<IgniteInternalFuture<?>>() {
                                    @Override public void apply(IgniteInternalFuture<?> f) {
                                        try {
                                            f.get();
                                        }
                                        catch (IgniteCheckedException e) {
                                            U.error(log, "Failed to remove count down latch: " + latch0.name(), e);
                                        }

                                        latch.onRemoved();
                                    }
                                });
                            }
                        }
                        else if (latch != null) {
                            U.error(log, "Failed to cast object " +
                                "[expected=" + IgniteCountDownLatch.class.getSimpleName() +
                                ", actual=" + latch.getClass() + ", value=" + latch + ']');
                        }
                    }
                    else if (val0 instanceof GridCacheSemaphoreState) {
                        GridCacheInternalKey key = evt.getKey();

                        // Notify semaphore on changes.
                        final GridCacheRemovable sem = dsMap.get(key);

                        GridCacheSemaphoreState val = (GridCacheSemaphoreState)val0;

                        if (sem instanceof GridCacheSemaphoreEx) {
                            final GridCacheSemaphoreEx semaphore0 = (GridCacheSemaphoreEx)sem;

                            semaphore0.onUpdate(val);
                        }
                        else if (sem != null) {
                            U.error(log, "Failed to cast object " +
                                    "[expected=" + IgniteSemaphore.class.getSimpleName() +
                                    ", actual=" + sem.getClass() + ", value=" + sem + ']');
                        }
                    }
                    else if (val0 instanceof GridCacheLockState) {
                        GridCacheInternalKey key = evt.getKey();

                        // Notify reentrant lock on changes.
                        final GridCacheRemovable reentrantLock = dsMap.get(key);

                        GridCacheLockState val = (GridCacheLockState)val0;

                        if (reentrantLock instanceof GridCacheLockEx) {
                            final GridCacheLockEx lock0 = (GridCacheLockEx)reentrantLock;

                            lock0.onUpdate(val);
                        }
                        else if (reentrantLock != null) {
                            U.error(log, "Failed to cast object " +
                                "[expected=" + IgniteLock.class.getSimpleName() +
                                ", actual=" + reentrantLock.getClass() + ", value=" + reentrantLock + ']');
                        }
                    }
                }
                else {
                    assert evt.getEventType() == EventType.REMOVED : evt;

                    GridCacheInternal key = evt.getKey();

                    // Entry's val is null if entry deleted.
                    GridCacheRemovable obj = dsMap.remove(key);

                    if (obj != null)
                        obj.onRemoved();
                }
            }
        }

        /** {@inheritDoc} */
        @Override public String toString() {
            return S.toString(DataStructuresEntryListener.class, this);
        }
    }

    /**
     * Gets a set from cache or creates one if it's not cached.
     *
     * @param name Set name.
     * @param cfg Set configuration if new set should be created.
     * @return Set instance.
     * @throws IgniteCheckedException If failed.
     */
    @SuppressWarnings("unchecked")
    @Nullable public <T> IgniteSet<T> set(final String name, @Nullable final CollectionConfiguration cfg)
        throws IgniteCheckedException {
        A.notNull(name, "name");

        final boolean create = cfg != null;

        return getCollection(new CX1<GridCacheContext, IgniteSet<T>>() {
            @Override public IgniteSet<T> applyx(GridCacheContext cctx) throws IgniteCheckedException {
                return cctx.dataStructures().set(name, create ? cfg.isCollocated() : false, create);
            }
        }, cfg, name, SET, create);
    }

    /**
     * @param name Set name.
     * @param cctx Set cache context.
     * @throws IgniteCheckedException If failed.
     */
    public void removeSet(final String name, final GridCacheContext cctx) throws IgniteCheckedException {
        assert name != null;
        assert cctx != null;

        CIX1<GridCacheSetHeader> afterRmv = new CIX1<GridCacheSetHeader>() {
            @Override public void applyx(GridCacheSetHeader hdr) throws IgniteCheckedException {
                hdr = (GridCacheSetHeader) cctx.cache().withNoRetries().getAndRemove(new GridCacheSetHeaderKey(name));

                if (hdr != null)
                    cctx.dataStructures().removeSetData(hdr.id());
            }
        };

        removeDataStructure(null, name, cctx.group().name(), SET, afterRmv);
    }

    /**
     * @param log Logger.
     * @param call Callable.
     * @return Callable result.
     * @throws IgniteCheckedException If all retries failed.
     */
    public static <R> R retry(IgniteLogger log, Callable<R> call) throws IgniteCheckedException {
        try {
            return GridCacheUtils.retryTopologySafe(call);
        }
        catch (IgniteCheckedException e) {
            throw e;
        }
        catch (Exception e) {
            throw new IgniteCheckedException(e);
        }
    }

    /**
     * Tries to cast the object to expected type.
     *
     * @param obj Object which will be casted.
     * @param cls Class
     * @param <R> Type of expected result.
     * @return Object has casted to expected type.
     * @throws IgniteCheckedException If {@code obj} has different to {@code cls} type.
     */
    @SuppressWarnings("unchecked")
    @Nullable private <R> R cast(@Nullable Object obj, Class<R> cls) throws IgniteCheckedException {
        if (obj == null)
            return null;

        if (cls.isInstance(obj))
            return (R)obj;
        else
            return null;
    }

    /** {@inheritDoc} */
    @Override public void printMemoryStats() {
        X.println(">>> ");
        X.println(">>> Data structure processor memory stats [igniteInstanceName=" + ctx.igniteInstanceName() +
            ", cache=" + (defaultDsCacheCtx != null ? defaultDsCacheCtx.name() : null) + ']');
        X.println(">>>   dsMapSize: " + dsMap.size());
    }

    /**
     * @throws IgniteException If atomics configuration is not provided.
     */
    private void checkAtomicsConfiguration() throws IgniteException {
        if (defaultAtomicCfg == null)
            throw new IgniteException("Atomic data structure can not be created, " +
                "need to provide IgniteAtomicConfiguration.");
    }

    /**
     * @param cfg Collection configuration.
     * @param iterator Data structure metadata iterator.
     * @return Name of the cache with compatible configuration or null.
     */
    private static String findCompatibleConfiguration(CollectionConfiguration cfg, Iterator<Cache.Entry<GridCacheInternalKey, AtomicDataStructureValue>> iterator) {
        if (iterator == null)
            return null;

        while (iterator.hasNext()) {
            Cache.Entry<GridCacheInternalKey, AtomicDataStructureValue> e = iterator.next();

            assert e.getValue() instanceof DistributedCollectionMetadata;

            CollectionConfiguration cfg2 = ((DistributedCollectionMetadata)e.getValue()).configuration();

            if (cfg2.getAtomicityMode() == cfg.getAtomicityMode() &&
                cfg2.getCacheMode() == cfg.getCacheMode() &&
                cfg2.getBackups() == cfg.getBackups() &&
                cfg2.getOffHeapMaxMemory() == cfg.getOffHeapMaxMemory() &&
                ((cfg2.getNodeFilter() == null && cfg.getNodeFilter() == null) ||
                (cfg2.getNodeFilter() != null && cfg2.getNodeFilter().equals(cfg.getNodeFilter()))))
                return ((DistributedCollectionMetadata)e.getValue()).cacheName();
        }

        return null;
    }

    /**
     * @param c Closure to run.
     * @throws IgniteCheckedException If failed.
     * @return Closure return value.
     */
    private static <T> T retryTopologySafe(IgniteOutClosureX<T> c) throws IgniteCheckedException {
        for (int i = 0; i < GridCacheAdapter.MAX_RETRIES; i++) {
            try {
                return c.applyx();
            }
            catch (IgniteCheckedException e) {
                if (i == GridCacheAdapter.MAX_RETRIES - 1)
                    throw e;

                ClusterTopologyCheckedException topErr = e.getCause(ClusterTopologyCheckedException.class);

                if (topErr == null || (topErr instanceof ClusterTopologyServerNotFoundException))
                    throw e;

                IgniteInternalFuture<?> fut = topErr.retryReadyFuture();

                if (fut != null)
                    fut.get();
            }
        }

        assert false;

        return null;
    }

    private interface AtomicAccessor<T> {
        T2<T, AtomicDataStructureValue> get(GridCacheInternalKey key, AtomicDataStructureValue val, IgniteInternalCache cache) throws IgniteCheckedException;
    }
}<|MERGE_RESOLUTION|>--- conflicted
+++ resolved
@@ -183,22 +183,8 @@
     /**
      *
      */
-<<<<<<< HEAD
-    private void onKernalStart0(boolean activeOnStart){
-        if (!activeOnStart && ctx.state().active())
-            ctx.event().addLocalEventListener(lsnr, EVT_NODE_LEFT, EVT_NODE_FAILED);
-
+    private void onKernalStart0(){
         if (defaultAtomicCfg != null) {
-=======
-    private void onKernalStart0(){
-        utilityCache = (IgniteInternalCache)ctx.cache().utilityCache();
-
-        utilityDataCache = (IgniteInternalCache)ctx.cache().utilityCache();
-
-        assert utilityCache != null;
-
-        if (atomicCfg != null) {
->>>>>>> d38dfcd5
             IgniteInternalCache atomicsCache = ctx.cache().atomicsCache();
 
             assert atomicsCache != null;
@@ -277,11 +263,6 @@
 
         onKernalStart0();
 
-<<<<<<< HEAD
-        for (GridCacheRemovable v : dsMap.values()) {
-            if (v instanceof IgniteChangeGlobalStateSupport)
-                ((IgniteChangeGlobalStateSupport)v).onActivate(ctx);
-=======
         restoreStructuresState(ctx);
     }
 
@@ -291,17 +272,14 @@
     public void restoreStructuresState(GridKernalContext ctx) {
         onKernalStart0();
 
-        try {
-            for (Map.Entry<GridCacheInternal, GridCacheRemovable> e : dsMap.entrySet()) {
-                GridCacheRemovable v = e.getValue();
-
-                if (v instanceof IgniteChangeGlobalStateSupport)
-                    ((IgniteChangeGlobalStateSupport)v).onActivate(ctx);
-            }
+        try {for (
+            GridCacheRemovable v : dsMap.values()) {
+
+            if (v instanceof IgniteChangeGlobalStateSupport)
+                ((IgniteChangeGlobalStateSupport)v).onActivate(ctx);}
         }
         catch (IgniteCheckedException e) {
             U.error(log, "Failed restore data structures state", e);
->>>>>>> d38dfcd5
         }
     }
 
