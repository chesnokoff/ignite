--- conflicted
+++ resolved
@@ -845,7 +845,13 @@
     public CacheMetricsMXBean mxBean();
 
     /**
-<<<<<<< HEAD
+     * Gets local MxBean for this cache.
+     *
+     * @return MxBean.
+     */
+    public CacheMetricsMXBean localMxBean();
+
+    /**
      * Checks that cache is active.
      *
      * @return {@code True} if cache is active.
@@ -859,11 +865,4 @@
      * @return Future that will be done when state is changed.
      */
     public IgniteFuture<?> active(boolean active);
-=======
-     * Gets local MxBean for this cache.
-     *
-     * @return MxBean.
-     */
-    public CacheMetricsMXBean localMxBean();
->>>>>>> 5ac30480
 }