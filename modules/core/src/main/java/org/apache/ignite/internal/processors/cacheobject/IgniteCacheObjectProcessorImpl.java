/*
 * Licensed to the Apache Software Foundation (ASF) under one or more
 * contributor license agreements.  See the NOTICE file distributed with
 * this work for additional information regarding copyright ownership.
 * The ASF licenses this file to You under the Apache License, Version 2.0
 * (the "License"); you may not use this file except in compliance with
 * the License.  You may obtain a copy of the License at
 *
 *      http://www.apache.org/licenses/LICENSE-2.0
 *
 * Unless required by applicable law or agreed to in writing, software
 * distributed under the License is distributed on an "AS IS" BASIS,
 * WITHOUT WARRANTIES OR CONDITIONS OF ANY KIND, either express or implied.
 * See the License for the specific language governing permissions and
 * limitations under the License.
 */

package org.apache.ignite.internal.processors.cacheobject;

import java.math.BigDecimal;
import java.nio.ByteBuffer;
import java.util.Arrays;
import java.util.Collection;
import java.util.HashSet;
import java.util.UUID;
import org.apache.ignite.IgniteBinary;
import org.apache.ignite.IgniteCheckedException;
import org.apache.ignite.IgniteException;
import org.apache.ignite.configuration.CacheConfiguration;
import org.apache.ignite.internal.GridKernalContext;
import org.apache.ignite.internal.processors.GridProcessorAdapter;
import org.apache.ignite.internal.processors.cache.CacheObject;
import org.apache.ignite.internal.processors.cache.CacheObjectByteArrayImpl;
import org.apache.ignite.internal.processors.cache.CacheObjectContext;
import org.apache.ignite.internal.processors.cache.CacheObjectImpl;
import org.apache.ignite.internal.processors.cache.GridCacheContext;
import org.apache.ignite.internal.processors.cache.GridCacheDefaultAffinityKeyMapper;
import org.apache.ignite.internal.processors.cache.IncompleteCacheObject;
import org.apache.ignite.internal.processors.cache.KeyCacheObject;
import org.apache.ignite.internal.processors.cache.KeyCacheObjectImpl;
import org.apache.ignite.internal.processors.query.GridQueryProcessor;
import org.apache.ignite.internal.util.IgniteUtils;
import org.apache.ignite.internal.util.typedef.internal.CU;
import org.apache.ignite.internal.util.typedef.internal.U;
import org.apache.ignite.lang.IgniteUuid;
import org.jetbrains.annotations.Nullable;

/**
 *
 */
public class IgniteCacheObjectProcessorImpl extends GridProcessorAdapter implements IgniteCacheObjectProcessor {
    /** Immutable classes. */
    private static final Collection<Class<?>> IMMUTABLE_CLS = new HashSet<>();

    /** */
    private IgniteBinary noOpBinary = new NoOpBinary();

    /**
     *
     */
    static {
        IMMUTABLE_CLS.add(String.class);
        IMMUTABLE_CLS.add(Boolean.class);
        IMMUTABLE_CLS.add(Byte.class);
        IMMUTABLE_CLS.add(Short.class);
        IMMUTABLE_CLS.add(Character.class);
        IMMUTABLE_CLS.add(Integer.class);
        IMMUTABLE_CLS.add(Long.class);
        IMMUTABLE_CLS.add(Float.class);
        IMMUTABLE_CLS.add(Double.class);
        IMMUTABLE_CLS.add(UUID.class);
        IMMUTABLE_CLS.add(IgniteUuid.class);
        IMMUTABLE_CLS.add(BigDecimal.class);
    }

    /**
     * @param ctx Context.
     */
    public IgniteCacheObjectProcessorImpl(GridKernalContext ctx) {
        super(ctx);
    }

    /** {@inheritDoc} */
    @Override public IgniteBinary binary() {
        return noOpBinary;
    }

    /** {@inheritDoc} */
    @Nullable @Override public CacheObject prepareForCache(@Nullable CacheObject obj, GridCacheContext cctx) {
        if (obj == null)
            return null;

        return obj.prepareForCache(cctx.cacheObjectContext());
    }

    /** {@inheritDoc} */
    @Override public byte[] marshal(CacheObjectContext ctx, Object val) throws IgniteCheckedException {
        return CU.marshal(ctx.kernalContext().cache().context(), ctx.addDeploymentInfo(), val);
    }

    /** {@inheritDoc} */
    @Override public Object unmarshal(CacheObjectContext ctx, byte[] bytes, ClassLoader clsLdr)
        throws IgniteCheckedException {
        return ctx.kernalContext().cache().context().marshaller().unmarshal(bytes, U.resolveClassLoader(clsLdr,
            ctx.kernalContext().config()));
    }

    /** {@inheritDoc} */
    @Override @Nullable public KeyCacheObject toCacheKeyObject(CacheObjectContext ctx, Object obj, boolean userObj) {
        return toCacheKeyObject(ctx, obj, userObj, -1);
    }

    /** {@inheritDoc} */
    @Override public KeyCacheObject toCacheKeyObject(CacheObjectContext ctx, Object obj, boolean userObj, int partition) {
        if (obj instanceof KeyCacheObject) {
            ((KeyCacheObject)obj).partition(partition);
            return (KeyCacheObject)obj;
        }

        return toCacheKeyObject0(obj, userObj, partition);
    }

    /**
     * @param obj Object.
     * @param userObj If {@code true} then given object is object provided by user and should be copied
     *        before stored in cache.
     * @return Key cache object.
     */
    @SuppressWarnings("ExternalizableWithoutPublicNoArgConstructor")
    protected KeyCacheObject toCacheKeyObject0(Object obj, boolean userObj, int partititon) {
        if (!userObj)
            return new KeyCacheObjectImpl(obj, null, partititon);

        return new UserKeyCacheObjectImpl(obj, partititon);
    }

    /** {@inheritDoc} */
    @Override public CacheObject toCacheObject(CacheObjectContext ctx, byte type, byte[] bytes) {
        switch (type) {
            case CacheObject.TYPE_BYTE_ARR:
                return new CacheObjectByteArrayImpl(bytes);

            case CacheObject.TYPE_REGULAR:
                return new CacheObjectImpl(null, bytes);
        }

        throw new IllegalArgumentException("Invalid object type: " + type);
    }

    /** {@inheritDoc} */
    @Override public KeyCacheObject toKeyCacheObject(CacheObjectContext ctx, byte type, byte[] bytes) throws IgniteCheckedException {
        switch (type) {
            case CacheObject.TYPE_BYTE_ARR:
                throw new IllegalArgumentException("Byte arrays cannot be used as cache keys.");

            case CacheObject.TYPE_REGULAR:
                return new KeyCacheObjectImpl(ctx.processor().unmarshal(ctx, bytes, null), bytes);
        }

        throw new IllegalArgumentException("Invalid object type: " + type);
    }

    /** {@inheritDoc} */
    @Override public CacheObject toCacheObject(CacheObjectContext ctx, ByteBuffer buf) {
        int len = buf.getInt();

        assert len >= 0 : len;

        byte type = buf.get();

        byte[] data = new byte[len];

        buf.get(data);

        return toCacheObject(ctx, type, data);
    }

    /** {@inheritDoc} */
    @Override public KeyCacheObject toKeyCacheObject(CacheObjectContext ctx, ByteBuffer buf) throws IgniteCheckedException {
        int len = buf.getInt();

        if (len == 0)
            return null;

        byte type = buf.get();

        byte[] data = new byte[len];

        buf.get(data);

        return toKeyCacheObject(ctx, type, data);
    }

    /** {@inheritDoc} */
    @Override public IncompleteCacheObject<CacheObject> toCacheObject(
        final CacheObjectContext ctx,
        final ByteBuffer buf,
        @Nullable IncompleteCacheObject<CacheObject> incompleteObj
    ) throws IgniteCheckedException {
        if (incompleteObj == null)
<<<<<<< HEAD
            incompleteObj = initIncompleteObject(buf);
=======
            incompleteObj = new IncompleteCacheObject<>(buf);
>>>>>>> 64feac8b

        if (incompleteObj.isReady())
            return incompleteObj;

        incompleteObj.readData(buf);

        if (incompleteObj.isReady())
            incompleteObj.cacheObject(toCacheObject(ctx, incompleteObj.type(), incompleteObj.data()));

        return incompleteObj;
    }

    /** {@inheritDoc} */
    @Override public IncompleteCacheObject<KeyCacheObject> toKeyCacheObject(
        final CacheObjectContext ctx,
        final ByteBuffer buf,
        @Nullable IncompleteCacheObject<KeyCacheObject> incompleteObj
    ) throws IgniteCheckedException {
        if (incompleteObj == null)
<<<<<<< HEAD
            incompleteObj = initIncompleteObject(buf);
=======
            incompleteObj = new IncompleteCacheObject<>(buf);
>>>>>>> 64feac8b

        if (incompleteObj.isReady())
            return incompleteObj;

        incompleteObj.readData(buf);

        if (incompleteObj.isReady())
            incompleteObj.cacheObject(toKeyCacheObject(ctx, incompleteObj.type(), incompleteObj.data()));

        return incompleteObj;
    }

<<<<<<< HEAD
    /**
     * @param buf Buffer.
     * @param <T> Cache object type.
     * @return Initialized incomplete object.
     */
    private <T extends CacheObject> IncompleteCacheObject<T> initIncompleteObject(final ByteBuffer buf) {
        assert buf.remaining() >= 5; // TODO implement partial init

        final int len = buf.getInt();

        if (len == 0)
            return new IncompleteCacheObject<>(new byte[0], (byte) 0);

        return new IncompleteCacheObject<>(new byte[len], buf.get());
    }

=======
>>>>>>> 64feac8b
    /** {@inheritDoc} */
    @Nullable @Override public CacheObject toCacheObject(CacheObjectContext ctx,
        @Nullable Object obj,
        boolean userObj) {
        if (obj == null || obj instanceof CacheObject)
            return (CacheObject)obj;

        return toCacheObject0(obj, userObj);
    }

    /**
     * @param obj Object.
     * @param userObj If {@code true} then given object is object provided by user and should be copied
     *        before stored in cache.
     * @return Cache object.
     */
    @SuppressWarnings("ExternalizableWithoutPublicNoArgConstructor")
    protected CacheObject toCacheObject0(@Nullable Object obj, boolean userObj) {
        assert obj != null;

        if (obj instanceof byte[]) {
            if (!userObj)
                return new CacheObjectByteArrayImpl((byte[])obj);

            return new UserCacheObjectByteArrayImpl((byte[])obj);
        }

        if (!userObj)
            return new CacheObjectImpl(obj, null);

        return new UserCacheObjectImpl(obj, null);
    }

    /** {@inheritDoc} */
    @Override public CacheObjectContext contextForCache(CacheConfiguration ccfg) throws IgniteCheckedException {
        assert ccfg != null;

        boolean storeVal = ctx.config().isPeerClassLoadingEnabled() ||
            GridQueryProcessor.isEnabled(ccfg) ||
            !ccfg.isCopyOnRead();

        CacheObjectContext res = new CacheObjectContext(ctx,
            ccfg.getAffinityMapper() != null ? ccfg.getAffinityMapper() : new GridCacheDefaultAffinityKeyMapper(),
            ccfg.isCopyOnRead(),
            storeVal,
            ctx.config().isPeerClassLoadingEnabled() && !isBinaryEnabled(ccfg));

        ctx.resource().injectGeneric(res.defaultAffMapper());

        return res;
    }

    /** {@inheritDoc} */
    @Override public boolean immutable(Object obj) {
        assert obj != null;

        return IMMUTABLE_CLS.contains(obj.getClass());
    }

    /** {@inheritDoc} */
    @Override public void onUtilityCacheStarted() throws IgniteCheckedException {
        // No-op.
    }

    /** {@inheritDoc} */
    @Override public int typeId(String typeName) {
        return 0;
    }

    /** {@inheritDoc} */
    @Override public Object unwrapTemporary(GridCacheContext ctx, Object obj) throws IgniteException {
        return obj;
    }

    /** {@inheritDoc} */
    @Override public boolean isBinaryObject(Object obj) {
        return false;
    }

    /** {@inheritDoc} */
    @Override public boolean isBinaryEnabled(CacheConfiguration<?, ?> ccfg) {
        return false;
    }

    /** {@inheritDoc} */
    @Override public int typeId(Object obj) {
        return 0;
    }

    /** {@inheritDoc} */
    @Override public Object field(Object obj, String fieldName) {
        return null;
    }

    /** {@inheritDoc} */
    @Override public boolean hasField(Object obj, String fieldName) {
        return false;
    }

    /**
     * Wraps key provided by user, must be serialized before stored in cache.
     */
    private static class UserKeyCacheObjectImpl extends KeyCacheObjectImpl {
        /** */
        private static final long serialVersionUID = 0L;

        /**
         *
         */
        public UserKeyCacheObjectImpl() {
            //No-op.
        }

        /**
         * @param key Key.
         */
        UserKeyCacheObjectImpl(Object key) {
            this(key, -1);
        }

        /**
         * @param key Key.
         */
        UserKeyCacheObjectImpl(Object key, int partition) {
            super(key, null, partition);
        }

        /** {@inheritDoc} */
        @Override public CacheObject prepareForCache(CacheObjectContext ctx) {
            try {
                if (!ctx.processor().immutable(val)) {
                    if (valBytes == null)
                        valBytes = ctx.processor().marshal(ctx, val);

                    ClassLoader ldr = ctx.p2pEnabled() ?
                        IgniteUtils.detectClassLoader(IgniteUtils.detectClass(this.val)) : U.gridClassLoader();

                    Object val = ctx.processor().unmarshal(ctx, valBytes, ldr);

                    return new KeyCacheObjectImpl(val, valBytes);
                }

                return new KeyCacheObjectImpl(val, valBytes);
            }
            catch (IgniteCheckedException e) {
                throw new IgniteException("Failed to marshal object: " + val, e);
            }
        }
    }

    /**
     * Wraps value provided by user, must be serialized before stored in cache.
     */
    private static class UserCacheObjectImpl extends CacheObjectImpl {
        /** */
        private static final long serialVersionUID = 0L;

        /**
         *
         */
        public UserCacheObjectImpl() {
            //No-op.
        }

        /**
         * @param val Value.
         * @param valBytes Value bytes.
         */
        public UserCacheObjectImpl(Object val, byte[] valBytes) {
            super(val, valBytes);
        }

        /** {@inheritDoc} */
        @Nullable @Override public <T> T value(CacheObjectContext ctx, boolean cpy) {
            return super.value(ctx, false); // Do not need copy since user value is not in cache.
        }

        /** {@inheritDoc} */
        @Override public CacheObject prepareForCache(CacheObjectContext ctx) {
            try {
                if (valBytes == null)
                    valBytes = ctx.processor().marshal(ctx, val);

                if (ctx.storeValue()) {
                    ClassLoader ldr = ctx.p2pEnabled() ?
                        IgniteUtils.detectClass(this.val).getClassLoader() : val.getClass().getClassLoader();

                    Object val = this.val != null && ctx.processor().immutable(this.val) ? this.val :
                        ctx.processor().unmarshal(ctx, valBytes, ldr);

                    return new CacheObjectImpl(val, valBytes);
                }

                return new CacheObjectImpl(null, valBytes);
            }
            catch (IgniteCheckedException e) {
                throw new IgniteException("Failed to marshal object: " + val, e);
            }
        }
    }

    /**
     * Wraps value provided by user, must be copied before stored in cache.
     */
    private static class UserCacheObjectByteArrayImpl extends CacheObjectByteArrayImpl {
        /** */
        private static final long serialVersionUID = 0L;

        /**
         *
         */
        public UserCacheObjectByteArrayImpl() {
            // No-op.
        }

        /**
         * @param val Value.
         */
        public UserCacheObjectByteArrayImpl(byte[] val) {
            super(val);
        }

        /** {@inheritDoc} */
        @Nullable @Override public <T> T value(CacheObjectContext ctx, boolean cpy) {
            return super.value(ctx, false); // Do not need copy since user value is not in cache.
        }

        /** {@inheritDoc} */
        @Override public CacheObject prepareForCache(CacheObjectContext ctx) {
            byte[] valCpy = Arrays.copyOf(val, val.length);

            return new CacheObjectByteArrayImpl(valCpy);
        }
    }
}<|MERGE_RESOLUTION|>--- conflicted
+++ resolved
@@ -198,11 +198,7 @@
         @Nullable IncompleteCacheObject<CacheObject> incompleteObj
     ) throws IgniteCheckedException {
         if (incompleteObj == null)
-<<<<<<< HEAD
-            incompleteObj = initIncompleteObject(buf);
-=======
             incompleteObj = new IncompleteCacheObject<>(buf);
->>>>>>> 64feac8b
 
         if (incompleteObj.isReady())
             return incompleteObj;
@@ -222,11 +218,7 @@
         @Nullable IncompleteCacheObject<KeyCacheObject> incompleteObj
     ) throws IgniteCheckedException {
         if (incompleteObj == null)
-<<<<<<< HEAD
-            incompleteObj = initIncompleteObject(buf);
-=======
             incompleteObj = new IncompleteCacheObject<>(buf);
->>>>>>> 64feac8b
 
         if (incompleteObj.isReady())
             return incompleteObj;
@@ -239,25 +231,6 @@
         return incompleteObj;
     }
 
-<<<<<<< HEAD
-    /**
-     * @param buf Buffer.
-     * @param <T> Cache object type.
-     * @return Initialized incomplete object.
-     */
-    private <T extends CacheObject> IncompleteCacheObject<T> initIncompleteObject(final ByteBuffer buf) {
-        assert buf.remaining() >= 5; // TODO implement partial init
-
-        final int len = buf.getInt();
-
-        if (len == 0)
-            return new IncompleteCacheObject<>(new byte[0], (byte) 0);
-
-        return new IncompleteCacheObject<>(new byte[len], buf.get());
-    }
-
-=======
->>>>>>> 64feac8b
     /** {@inheritDoc} */
     @Nullable @Override public CacheObject toCacheObject(CacheObjectContext ctx,
         @Nullable Object obj,
