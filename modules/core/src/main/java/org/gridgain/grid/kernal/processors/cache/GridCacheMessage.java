/* @java.file.header */

/*  _________        _____ __________________        _____
 *  __  ____/___________(_)______  /__  ____/______ ____(_)_______
 *  _  / __  __  ___/__  / _  __  / _  / __  _  __ `/__  / __  __ \
 *  / /_/ /  _  /    _  /  / /_/ /  / /_/ /  / /_/ / _  /  _  / / /
 *  \____/   /_/     /_/   \_,__/   \____/   \__,_/  /_/   /_/ /_/
 */

package org.gridgain.grid.kernal.processors.cache;

import org.apache.ignite.*;
import org.apache.ignite.lang.*;
import org.apache.ignite.marshaller.*;
import org.gridgain.grid.cache.*;
import org.gridgain.grid.kernal.*;
import org.gridgain.grid.kernal.managers.deployment.*;
import org.gridgain.grid.kernal.processors.cache.transactions.*;
import org.gridgain.grid.util.direct.*;
import org.gridgain.grid.util.tostring.*;
import org.gridgain.grid.util.typedef.internal.*;
import org.jetbrains.annotations.*;

import java.nio.*;
import java.util.*;
import java.util.concurrent.atomic.*;

/**
 * Parent of all cache messages.
 */
public abstract class GridCacheMessage<K, V> extends GridTcpCommunicationMessageAdapter {
    /** */
    private static final long serialVersionUID = 0L;

    /** Maximum number of cache lookup indexes. */
    public static final int MAX_CACHE_MSG_LOOKUP_INDEX = 256;

    /** Cache message index field name. */
    public static final String CACHE_MSG_INDEX_FIELD_NAME = "CACHE_MSG_IDX";

    /** Message index id. */
    private static final AtomicInteger msgIdx = new AtomicInteger();

    /** Null message ID. */
    private static final long NULL_MSG_ID = -1;

    /** ID of this message. */
    private long msgId = NULL_MSG_ID;

    /** */
    @GridToStringInclude
    private GridDeploymentInfoBean depInfo;

    /** */
    @GridDirectTransient
    private Exception err;

    /** */
    @GridDirectTransient
    private boolean skipPrepare;

    /** Cache ID. */
    protected int cacheId;

    /**
     * Gets next ID for indexed message ID.
     *
     * @return Message ID.
     */
    public static int nextIndexId() {
        return msgIdx.getAndIncrement();
    }

    /**
     * @return {@code True} if this message is preloader message.
     */
    public boolean allowForStartup() {
        return false;
    }

    /**
     * @return If this is a transactional message.
     */
    public boolean transactional() {
        return false;
    }

    /**
     * @return {@code True} if class loading errors should be ignored, false otherwise.
     */
    public boolean ignoreClassErrors() {
        return false;
    }

    /**
     * Gets message lookup index. All messages that does not return -1 in this method must return a unique
     * number in range from 0 to {@link #MAX_CACHE_MSG_LOOKUP_INDEX}.
     *
     * @return Message lookup index.
     */
    public int lookupIndex() {
        return -1;
    }

    /**
     * If class loading error occurred during unmarshalling and {@link #ignoreClassErrors()} is
     * set to {@code true}, then the error will be passed into this method.
     *
     * @param err Error.
     */
    public void onClassError(Exception err) {
        this.err = err;
    }

    /**
     * @return Error set via {@link #onClassError(Exception)} method.
     */
    public Exception classError() {
        return err;
    }

    /**
     * @return Message ID.
     */
    public long messageId() {
        return msgId;
    }

    /**
     * Sets message ID. This method is package protected and is only called
     * by {@link GridCacheIoManager}.
     *
     * @param msgId New message ID.
     */
    void messageId(long msgId) {
        this.msgId = msgId;
    }

    /**
     * @return Cache ID.
     */
    public int cacheId() {
        return cacheId;
    }

    /**
     * @param cacheId Cache ID.
     */
    public void cacheId(int cacheId) {
        this.cacheId = cacheId;
    }

    /**
     * Gets topology version or -1 in case of topology version is not required for this message.
     *
     * @return Topology version.
     */
    public long topologyVersion() {
        return -1;
    }

    /**
     * @param filters Predicate filters.
     * @param ctx Context.
     * @throws IgniteCheckedException If failed.
     */
    protected final void prepareFilter(@Nullable IgnitePredicate<GridCacheEntry<K, V>>[] filters,
        GridCacheSharedContext<K, V> ctx) throws IgniteCheckedException {
        if (filters != null)
            for (IgnitePredicate filter : filters)
                prepareObject(filter, ctx);
    }

    /**
     * @param o Object to prepare for marshalling.
     * @param ctx Context.
     * @throws IgniteCheckedException If failed.
     */
    protected final void prepareObject(@Nullable Object o, GridCacheSharedContext<K, V> ctx) throws IgniteCheckedException {
        if (!skipPrepare && o != null) {
            GridDeploymentInfo d = ctx.deploy().globalDeploymentInfo();

            if (d != null) {
                prepare(d);

                // Global deployment has been injected.
                skipPrepare = true;
            }
            else {
                Class<?> cls = U.detectClass(o);

                ctx.deploy().registerClass(cls);

                ClassLoader ldr = U.detectClassLoader(cls);

                if (ldr instanceof GridDeploymentInfo)
                    prepare((GridDeploymentInfo)ldr);
            }
        }
    }

    /**
     * @param col Collection of objects to prepare for marshalling.
     * @param ctx Cache context.
     * @throws IgniteCheckedException If failed.
     */
    protected final void prepareObjects(@Nullable Iterable<?> col, GridCacheSharedContext<K, V> ctx)
        throws IgniteCheckedException {
        if (col != null)
            for (Object o : col)
                prepareObject(o, ctx);
    }

    /**
     * @param depInfo Deployment to set.
     * @see GridCacheDeployable#prepare(GridDeploymentInfo)
     */
    public final void prepare(GridDeploymentInfo depInfo) {
        if (depInfo != this.depInfo) {
            if (this.depInfo != null && depInfo instanceof GridDeployment)
                // Make sure not to replace remote deployment with local.
                if (((GridDeployment)depInfo).local())
                    return;

            this.depInfo = depInfo instanceof GridDeploymentInfoBean ?
                (GridDeploymentInfoBean)depInfo : new GridDeploymentInfoBean(depInfo);
        }
    }

    /**
     * @return Preset deployment info.
     * @see GridCacheDeployable#deployInfo()
     */
    public GridDeploymentInfo deployInfo() {
        return depInfo;
    }

    /**
     * This method is called before the whole message is serialized
     * and is responsible for pre-marshalling state.
     *
     * @param ctx Cache context.
     * @throws IgniteCheckedException If failed.
     */
    public void prepareMarshal(GridCacheSharedContext<K, V> ctx) throws IgniteCheckedException {
        // No-op.
    }

    /**
     * This method is called after the message is deserialized and is responsible for
     * unmarshalling state marshalled in {@link #prepareMarshal(GridCacheSharedContext)} method.
     *
     * @param ctx Context.
     * @param ldr Class loader.
     * @throws IgniteCheckedException If failed.
     */
    public void finishUnmarshal(GridCacheSharedContext<K, V> ctx, ClassLoader ldr) throws IgniteCheckedException {
        // No-op.
    }

    /**
     * @param info Entry to marshal.
     * @param ctx Context.
     * @throws IgniteCheckedException If failed.
     */
    protected final void marshalInfo(GridCacheEntryInfo<K, V> info, GridCacheSharedContext<K, V> ctx) throws IgniteCheckedException {
        assert ctx != null;

        if (info != null) {
            info.marshal(ctx);

            if (ctx.deploymentEnabled()) {
                prepareObject(info.key(), ctx);
                prepareObject(info.value(), ctx);
            }
        }
    }

    /**
     * @param info Entry to unmarshal.
     * @param ctx Context.
     * @param ldr Loader.
     * @throws IgniteCheckedException If failed.
     */
    protected final void unmarshalInfo(GridCacheEntryInfo<K, V> info, GridCacheContext<K, V> ctx,
        ClassLoader ldr) throws IgniteCheckedException {
        assert ldr != null;
        assert ctx != null;

        if (info != null)
            info.unmarshal(ctx, ldr);
    }

    /**
     * @param infos Entries to marshal.
     * @param ctx Context.
     * @throws IgniteCheckedException If failed.
     */
    protected final void marshalInfos(Iterable<? extends GridCacheEntryInfo<K, V>> infos, GridCacheSharedContext<K, V> ctx)
        throws IgniteCheckedException {
        assert ctx != null;

        if (infos != null)
            for (GridCacheEntryInfo<K, V> e : infos)
                marshalInfo(e, ctx);
    }

    /**
     * @param infos Entries to unmarshal.
     * @param ctx Context.
     * @param ldr Loader.
     * @throws IgniteCheckedException If failed.
     */
    protected final void unmarshalInfos(Iterable<? extends GridCacheEntryInfo<K, V>> infos,
        GridCacheContext<K, V> ctx, ClassLoader ldr) throws IgniteCheckedException {
        assert ldr != null;
        assert ctx != null;

        if (infos != null)
            for (GridCacheEntryInfo<K, V> e : infos)
                unmarshalInfo(e, ctx, ldr);
    }

    /**
     * @param txEntries Entries to marshal.
     * @param ctx Context.
     * @throws IgniteCheckedException If failed.
     */
    protected final void marshalTx(Iterable<IgniteTxEntry<K, V>> txEntries, GridCacheSharedContext<K, V> ctx)
        throws IgniteCheckedException {
        assert ctx != null;

        if (txEntries != null) {
<<<<<<< HEAD
            boolean transferExpiry = transferExpiryPolicy();

            for (GridCacheTxEntry<K, V> e : txEntries) {
                if (transferExpiry)
                    e.transferExpiryPolicyIfNeeded();

=======
            for (IgniteTxEntry<K, V> e : txEntries) {
>>>>>>> f7118cea
                e.marshal(ctx);

                if (ctx.deploymentEnabled()) {
                    prepareObject(e.key(), ctx);
                    prepareObject(e.value(), ctx);
                    prepareFilter(e.filters(), ctx);
                }
            }
        }
    }

    protected boolean transferExpiryPolicy() {
        return false;
    }

    /**
     * @param txEntries Entries to unmarshal.
     * @param ctx Context.
     * @param ldr Loader.
     * @throws IgniteCheckedException If failed.
     */
    protected final void unmarshalTx(Iterable<IgniteTxEntry<K, V>> txEntries, boolean near,
        GridCacheSharedContext<K, V> ctx, ClassLoader ldr) throws IgniteCheckedException {
        assert ldr != null;
        assert ctx != null;

        if (txEntries != null) {
            for (IgniteTxEntry<K, V> e : txEntries)
                e.unmarshal(ctx, near, ldr);
        }
    }

    /**
     * @param filter Collection to marshal.
     * @param ctx Context.
     * @return Marshalled collection.
     * @throws IgniteCheckedException If failed.
     */
    @Nullable protected final <T> byte[][] marshalFilter(@Nullable IgnitePredicate<GridCacheEntry<K, V>>[] filter,
        GridCacheSharedContext<K, V> ctx) throws IgniteCheckedException {
        assert ctx != null;

        if (filter == null)
            return null;

        byte[][] filterBytes = new byte[filter.length][];

        for (int i = 0; i < filter.length; i++) {
            IgnitePredicate<GridCacheEntry<K, V>> p = filter[i];

            if (ctx.deploymentEnabled())
                prepareObject(p, ctx);

            filterBytes[i] = p == null ? null : CU.marshal(ctx, p);
        }

        return filterBytes;
    }

    /**
     * @param byteCol Collection to unmarshal.
     * @param ctx Context.
     * @param ldr Loader.
     * @return Unmarshalled collection.
     * @throws IgniteCheckedException If failed.
     */
    @SuppressWarnings({"unchecked"})
    @Nullable protected final <T> IgnitePredicate<GridCacheEntry<K, V>>[] unmarshalFilter(
        @Nullable byte[][] byteCol, GridCacheSharedContext<K, V> ctx, ClassLoader ldr) throws IgniteCheckedException {
        assert ldr != null;
        assert ctx != null;

        if (byteCol == null)
            return null;

        IgnitePredicate<GridCacheEntry<K, V>>[] filter = new IgnitePredicate[byteCol.length];

        IgniteMarshaller marsh = ctx.marshaller();

        for (int i = 0; i < byteCol.length; i++)
            filter[i] = byteCol[i] == null ? null :
                marsh.<IgnitePredicate<GridCacheEntry<K, V>>>unmarshal(byteCol[i], ldr);

        return filter;
    }

    /**
     * @param col Values collection to marshal.
     * @param ctx Context.
     * @return Marshaled collection.
     * @throws IgniteCheckedException If failed.
     */
    @Nullable protected List<GridCacheValueBytes> marshalValuesCollection(@Nullable Collection<?> col,
        GridCacheSharedContext<K, V> ctx) throws IgniteCheckedException {
        assert ctx != null;

        if (col == null)
            return null;

        List<GridCacheValueBytes> byteCol = new ArrayList<>(col.size());

        for (Object o : col) {
            if (ctx.deploymentEnabled())
                prepareObject(o, ctx);

            byteCol.add(o == null ? null : o instanceof byte[] ? GridCacheValueBytes.plain(o) :
                GridCacheValueBytes.marshaled(CU.marshal(ctx, o)));
        }

        return byteCol;
    }

    /**
     * @param byteCol Collection to unmarshal.
     * @param ctx Context.
     * @param ldr Loader.
     * @return Unmarshalled collection.
     * @throws IgniteCheckedException If failed.
     */
    @Nullable protected <T> List<T> unmarshalValueBytesCollection(@Nullable Collection<GridCacheValueBytes> byteCol,
        GridCacheSharedContext<K, V> ctx, ClassLoader ldr)
        throws IgniteCheckedException {
        assert ldr != null;
        assert ctx != null;

        if (byteCol == null)
            return null;

        List<T> col = new ArrayList<>(byteCol.size());

        IgniteMarshaller marsh = ctx.marshaller();

        for (GridCacheValueBytes item : byteCol) {
            assert item == null || item.get() != null;

            col.add(item != null ? item.isPlain() ? (T)item.get() : marsh.<T>unmarshal(item.get(), ldr) : null);
        }

        return col;
    }

    /**
     * @param col Collection to marshal.
     * @param ctx Context.
     * @return Marshalled collection.
     * @throws IgniteCheckedException If failed.
     */
    @Nullable protected List<byte[]> marshalCollection(@Nullable Collection<?> col,
        GridCacheSharedContext<K, V> ctx) throws IgniteCheckedException {
        assert ctx != null;

        if (col == null)
            return null;

        List<byte[]> byteCol = new ArrayList<>(col.size());

        for (Object o : col) {
            if (ctx.deploymentEnabled())
                prepareObject(o, ctx);

            byteCol.add(o == null ? null : CU.marshal(ctx, o));
        }

        return byteCol;
    }

    /**
     * @param byteCol Collection to unmarshal.
     * @param ctx Context.
     * @param ldr Loader.
     * @return Unmarshalled collection.
     * @throws IgniteCheckedException If failed.
     */
    @Nullable protected <T> List<T> unmarshalCollection(@Nullable Collection<byte[]> byteCol,
        GridCacheSharedContext<K, V> ctx, ClassLoader ldr) throws IgniteCheckedException {
        assert ldr != null;
        assert ctx != null;

        if (byteCol == null)
            return null;

        List<T> col = new ArrayList<>(byteCol.size());

        IgniteMarshaller marsh = ctx.marshaller();

        for (byte[] bytes : byteCol)
            col.add(bytes == null ? null : marsh.<T>unmarshal(bytes, ldr));

        return col;
    }

    /**
     * @param map Map to marshal.
     * @param ctx Context.
     * @return Marshalled map.
     * @throws IgniteCheckedException If failed.
     */
    @SuppressWarnings("TypeMayBeWeakened") // Don't weaken type to clearly see that it's linked hash map.
    @Nullable protected final LinkedHashMap<byte[], Boolean> marshalBooleanLinkedMap(
        @Nullable LinkedHashMap<?, Boolean> map, GridCacheSharedContext<K, V> ctx) throws IgniteCheckedException {
        assert ctx != null;

        if (map == null)
            return null;

        LinkedHashMap<byte[], Boolean> byteMap = U.newLinkedHashMap(map.size());

        for (Map.Entry<?, Boolean> e : map.entrySet()) {
            if (ctx.deploymentEnabled())
                prepareObject(e.getKey(), ctx);

            byteMap.put(CU.marshal(ctx, e.getKey()), e.getValue());
        }

        return byteMap;
    }

    /**
     * @param byteMap Map to unmarshal.
     * @param ctx Context.
     * @param ldr Loader.
     * @return Unmarshalled map.
     * @throws IgniteCheckedException If failed.
     */
    @Nullable protected final <K1> LinkedHashMap<K1, Boolean> unmarshalBooleanLinkedMap(
        @Nullable Map<byte[], Boolean> byteMap, GridCacheSharedContext<K, V> ctx, ClassLoader ldr) throws IgniteCheckedException {
        assert ldr != null;
        assert ctx != null;

        if (byteMap == null)
            return null;

        LinkedHashMap<K1, Boolean> map = U.newLinkedHashMap(byteMap.size());

        IgniteMarshaller marsh = ctx.marshaller();

        for (Map.Entry<byte[], Boolean> e : byteMap.entrySet())
            map.put(marsh.<K1>unmarshal(e.getKey(), ldr), e.getValue());

        return map;
    }

    /** {@inheritDoc} */
    @Override protected void clone0(GridTcpCommunicationMessageAdapter _msg) {
        GridCacheMessage _clone = (GridCacheMessage)_msg;

        _clone.msgId = msgId;
        _clone.depInfo = depInfo != null ? (GridDeploymentInfoBean)depInfo.clone() : null;
        _clone.err = err;
        _clone.skipPrepare = skipPrepare;
        _clone.cacheId = cacheId;
    }

    /** {@inheritDoc} */
    @SuppressWarnings("all")
    @Override public boolean writeTo(ByteBuffer buf) {
        commState.setBuffer(buf);

        if (!commState.typeWritten) {
            if (!commState.putByte(directType()))
                return false;

            commState.typeWritten = true;
        }

        switch (commState.idx) {
            case 0:
                if (!commState.putInt(cacheId))
                    return false;

                commState.idx++;

            case 1:
                if (!commState.putMessage(depInfo))
                    return false;

                commState.idx++;

            case 2:
                if (!commState.putLong(msgId))
                    return false;

                commState.idx++;

        }

        return true;
    }

    /** {@inheritDoc} */
    @SuppressWarnings("all")
    @Override public boolean readFrom(ByteBuffer buf) {
        commState.setBuffer(buf);

        switch (commState.idx) {
            case 0:
                if (buf.remaining() < 4)
                    return false;

                cacheId = commState.getInt();

                commState.idx++;

            case 1:
                Object depInfo0 = commState.getMessage();

                if (depInfo0 == MSG_NOT_READ)
                    return false;

                depInfo = (GridDeploymentInfoBean)depInfo0;

                commState.idx++;

            case 2:
                if (buf.remaining() < 8)
                    return false;

                msgId = commState.getLong();

                commState.idx++;

        }

        return true;
    }

    /** {@inheritDoc} */
    @Override public String toString() {
        return S.toString(GridCacheMessage.class, this);
    }
}<|MERGE_RESOLUTION|>--- conflicted
+++ resolved
@@ -331,16 +331,12 @@
         assert ctx != null;
 
         if (txEntries != null) {
-<<<<<<< HEAD
             boolean transferExpiry = transferExpiryPolicy();
 
-            for (GridCacheTxEntry<K, V> e : txEntries) {
+            for (IgniteTxEntry<K, V> e : txEntries) {
                 if (transferExpiry)
                     e.transferExpiryPolicyIfNeeded();
 
-=======
-            for (IgniteTxEntry<K, V> e : txEntries) {
->>>>>>> f7118cea
                 e.marshal(ctx);
 
                 if (ctx.deploymentEnabled()) {
