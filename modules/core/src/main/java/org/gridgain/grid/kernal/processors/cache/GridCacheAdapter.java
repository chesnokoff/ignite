--- conflicted
+++ resolved
@@ -1337,12 +1337,8 @@
     /** {@inheritDoc} */
     @Override public V get(K key, @Nullable GridCacheEntryEx<K, V> entry, boolean deserializePortable,
         @Nullable GridPredicate<GridCacheEntry<K, V>>... filter) throws GridException {
-<<<<<<< HEAD
-        return getAllAsync(F.asList(key), /*force primary*/false, /*skip tx*/false, entry, null,
+        return getAllAsync(F.asList(key), ctx.hasFlag(GET_PRIMARY), /*skip tx*/false, entry, null,
             deserializePortable, filter).get().get(key);
-=======
-        return getAllAsync(F.asList(key), ctx.hasFlag(GET_PRIMARY), /*skip tx*/false, entry, null, filter).get().get(key);
->>>>>>> d5c527e4
     }
 
     /** {@inheritDoc} */
@@ -1367,20 +1363,12 @@
 
     /** {@inheritDoc} */
     @Nullable @Override public Map<K, V> getAllOutTx(List<K> keys) throws GridException {
-<<<<<<< HEAD
-        return getAllAsync(keys, /*force primary*/false, /*skip tx*/true, null, null, true).get();
-=======
-        return getAllAsync(keys, ctx.hasFlag(GET_PRIMARY), /*skip tx*/true, null, null).get();
->>>>>>> d5c527e4
+        return getAllAsync(keys, ctx.hasFlag(GET_PRIMARY), /*skip tx*/true, null, null, true).get();
     }
 
     /** {@inheritDoc} */
     @Override public GridFuture<Map<K, V>> getAllOutTxAsync(List<K> keys) {
-<<<<<<< HEAD
-        return getAllAsync(keys, /*force primary*/false, /*skip tx*/true, null, null, true);
-=======
-        return getAllAsync(keys, ctx.hasFlag(GET_PRIMARY), /*skip tx*/true, null, null);
->>>>>>> d5c527e4
+        return getAllAsync(keys, ctx.hasFlag(GET_PRIMARY), /*skip tx*/true, null, null, true);
     }
 
     /** {@inheritDoc} */
@@ -1743,22 +1731,14 @@
     ) {
         subjId = ctx.subjectIdPerCall(subjId);
 
-<<<<<<< HEAD
-        return getAllAsync(keys, entry, !skipTx, subjId, deserializePortable, filter);
-=======
-        return getAllAsync(keys, entry, !skipTx, subjId, forcePrimary, filter);
->>>>>>> d5c527e4
+        return getAllAsync(keys, entry, !skipTx, subjId, deserializePortable, forcePrimary, filter);
     }
 
     /** {@inheritDoc} */
     public GridFuture<Map<K, V>> getAllAsync(@Nullable final Collection<? extends K> keys,
         @Nullable GridCacheEntryEx<K, V> cached, boolean checkTx, @Nullable final UUID subjId,
-<<<<<<< HEAD
-        final boolean deserializePortable, @Nullable final GridPredicate<GridCacheEntry<K, V>>... filter) {
-=======
-        final boolean forcePrimary,
+        final boolean deserializePortable, final boolean forcePrimary,
         @Nullable final GridPredicate<GridCacheEntry<K, V>>... filter) {
->>>>>>> d5c527e4
         ctx.checkSecurity(GridSecurityPermission.CACHE_READ);
 
         ctx.denyOnFlag(LOCAL);
@@ -1981,13 +1961,8 @@
 
                                 if (!redos.isEmpty())
                                     // Future recursion.
-<<<<<<< HEAD
-                                    return getAllAsync(redos, /*force primary*/false, /*skip tx*/false,
+                                    return getAllAsync(redos, forcePrimary, /*skip tx*/false,
                                         /*entry*/null, subjId, deserializePortable, filter);
-=======
-                                    return getAllAsync(redos, forcePrimary, /*skip tx*/false,
-                                        /*entry*/null, subjId, filter);
->>>>>>> d5c527e4
 
                                 // There were no misses.
                                 return new GridFinishedFuture<>(ctx.kernalContext(), Collections.<K,
@@ -4484,13 +4459,8 @@
      * @return Read future.
      */
     public GridFuture<Map<K, V>> getAllAsync(@Nullable Collection<? extends K> keys,
-<<<<<<< HEAD
         boolean deserializePortable, @Nullable GridPredicate<GridCacheEntry<K, V>> filter) {
-        return getAllAsync(keys, /*force primary*/false, /*skip tx*/false, null, null, deserializePortable, filter);
-=======
-        @Nullable GridPredicate<GridCacheEntry<K, V>> filter) {
-        return getAllAsync(keys, ctx.hasFlag(GET_PRIMARY), /*skip tx*/false, null, null, filter);
->>>>>>> d5c527e4
+        return getAllAsync(keys, ctx.hasFlag(GET_PRIMARY), /*skip tx*/false, null, null, deserializePortable, filter);
     }
 
     /**
