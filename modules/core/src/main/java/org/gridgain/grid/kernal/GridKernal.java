/* @java.file.header */

/*  _________        _____ __________________        _____
 *  __  ____/___________(_)______  /__  ____/______ ____(_)_______
 *  _  / __  __  ___/__  / _  __  / _  / __  _  __ `/__  / __  __ \
 *  / /_/ /  _  /    _  /  / /_/ /  / /_/ /  / /_/ / _  /  _  / / /
 *  \____/   /_/     /_/   \_,__/   \____/   \__,_/  /_/   /_/ /_/
 */

package org.gridgain.grid.kernal;

import org.gridgain.grid.*;
import org.gridgain.grid.cache.*;
import org.gridgain.grid.dataload.*;
import org.gridgain.grid.dr.*;
import org.gridgain.grid.ggfs.*;
import org.gridgain.grid.kernal.managers.*;
import org.gridgain.grid.kernal.managers.checkpoint.*;
import org.gridgain.grid.kernal.managers.collision.*;
import org.gridgain.grid.kernal.managers.communication.*;
import org.gridgain.grid.kernal.managers.deployment.*;
import org.gridgain.grid.kernal.managers.discovery.*;
import org.gridgain.grid.kernal.managers.eventstorage.*;
import org.gridgain.grid.kernal.managers.failover.*;
import org.gridgain.grid.kernal.managers.indexing.*;
import org.gridgain.grid.kernal.managers.loadbalancer.*;
import org.gridgain.grid.kernal.managers.securesession.*;
import org.gridgain.grid.kernal.managers.security.*;
import org.gridgain.grid.kernal.managers.swapspace.*;
import org.gridgain.grid.kernal.processors.*;
import org.gridgain.grid.kernal.processors.affinity.*;
import org.gridgain.grid.kernal.processors.cache.*;
import org.gridgain.grid.kernal.processors.clock.*;
import org.gridgain.grid.kernal.processors.closure.*;
import org.gridgain.grid.kernal.processors.continuous.*;
import org.gridgain.grid.kernal.processors.dataload.*;
import org.gridgain.grid.kernal.processors.dr.*;
import org.gridgain.grid.kernal.processors.email.*;
import org.gridgain.grid.kernal.processors.job.*;
import org.gridgain.grid.kernal.processors.jobmetrics.*;
import org.gridgain.grid.kernal.processors.license.*;
import org.gridgain.grid.kernal.processors.offheap.*;
import org.gridgain.grid.kernal.processors.port.*;
import org.gridgain.grid.kernal.processors.resource.*;
import org.gridgain.grid.kernal.processors.rest.*;
import org.gridgain.grid.kernal.processors.segmentation.*;
import org.gridgain.grid.kernal.processors.session.*;
import org.gridgain.grid.kernal.processors.streamer.*;
import org.gridgain.grid.kernal.processors.task.*;
import org.gridgain.grid.kernal.processors.timeout.*;
import org.gridgain.grid.kernal.processors.version.*;
import org.gridgain.grid.lang.*;
import org.gridgain.grid.logger.*;
import org.gridgain.grid.marshaller.*;
import org.gridgain.grid.marshaller.optimized.*;
import org.gridgain.grid.product.*;
import org.gridgain.grid.scheduler.*;
import org.gridgain.grid.security.*;
import org.gridgain.grid.spi.*;
import org.gridgain.grid.streamer.*;
import org.gridgain.grid.util.*;
import org.gridgain.grid.util.future.*;
import org.gridgain.grid.util.lang.*;
import org.gridgain.grid.util.nodestart.*;
import org.gridgain.grid.util.typedef.*;
import org.gridgain.grid.util.typedef.internal.*;
import org.jetbrains.annotations.*;

import javax.management.*;
import java.io.*;
import java.lang.management.*;
import java.lang.reflect.*;
import java.net.*;
import java.text.*;
import java.util.*;
import java.util.concurrent.*;
import java.util.concurrent.atomic.*;

import static org.gridgain.grid.GridLifecycleEventType.*;
import static org.gridgain.grid.GridSystemProperties.*;
import static org.gridgain.grid.kernal.GridComponentType.*;
import static org.gridgain.grid.kernal.GridKernalState.*;
import static org.gridgain.grid.kernal.GridNodeAttributes.*;
import static org.gridgain.grid.kernal.GridProductImpl.*;
import static org.gridgain.grid.kernal.processors.dr.GridDrUtils.*;
import static org.gridgain.grid.product.GridProductEdition.*;
import static org.gridgain.grid.util.nodestart.GridNodeStartUtils.*;

/**
 * GridGain kernal.
 * <p/>
 * See <a href="http://en.wikipedia.org/wiki/Kernal">http://en.wikipedia.org/wiki/Kernal</a> for information on the
 * misspelling.
 */
public class GridKernal extends GridProjectionAdapter implements GridEx, GridKernalMBean {
    /** */
    private static final long serialVersionUID = 0L;

    /** Ant-augmented compatible versions. */
    private static final String COMPATIBLE_VERS = GridProperties.get("gridgain.compatible.vers");

    /** GridGain site that is shown in log messages. */
    static final String SITE = "www.gridgain." + (ENT ? "com" : "org");

    /** System line separator. */
    private static final String NL = U.nl();

    /** Periodic version check delay. */
    private static final long PERIODIC_VER_CHECK_DELAY = 1000 * 60 * 60; // Every hour.

    /** Periodic version check delay. */
    private static final long PERIODIC_VER_CHECK_CONN_TIMEOUT = 10 * 1000; // 10 seconds.

    /** Periodic version check delay. */
    private static final long PERIODIC_LIC_CHECK_DELAY = 1000 * 60; // Every minute.

    /** Periodic starvation check interval. */
    private static final long PERIODIC_STARVATION_CHECK_FREQ = 1000 * 30;

    /** Shutdown delay in msec. when license violation detected. */
    private static final int SHUTDOWN_DELAY = 60 * 1000;

    /** */
    private GridConfiguration cfg;

    /** */
    @SuppressWarnings({"FieldAccessedSynchronizedAndUnsynchronized"})
    private GridLoggerProxy log;

    /** */
    private String gridName;

    /** */
    private ObjectName kernalMBean;

    /** */
    private ObjectName locNodeMBean;

    /** */
    private ObjectName pubExecSvcMBean;

    /** */
    private ObjectName sysExecSvcMBean;

    /** */
    private ObjectName mgmtExecSvcMBean;

    /** */
    private ObjectName p2PExecSvcMBean;

    /** */
    private ObjectName restExecSvcMBean;

    /** Kernal start timestamp. */
    private long startTime = U.currentTimeMillis();

    /** Spring context, potentially {@code null}. */
    private GridSpringResourceContext rsrcCtx;

    /** */
    private Timer updateNtfTimer;

    /** */
    private Timer starveTimer;

    /** */
    private Timer licTimer;

    /** */
    private Timer metricsLogTimer;

    /** Indicate error on grid stop. */
    private boolean errOnStop;

    /** Node local store. */
    private GridNodeLocalMap nodeLoc;

    /** Scheduler. */
    private GridScheduler scheduler;

    /** Grid security instance. */
    private GridSecurity security;

    /** DR pool. */
    private ExecutorService drPool;

    /** Kernal gateway. */
    private final AtomicReference<GridKernalGateway> gw = new AtomicReference<>();

    /** Data Grid edition usage registered flag. */
    private volatile boolean dbUsageRegistered;

    /** */
    private final Collection<String> compatibleVers;

    /** Stop guard. */
    private final AtomicBoolean stopGuard = new AtomicBoolean();

    /**
     * No-arg constructor is required by externalization.
     */
    public GridKernal() {
        this(null);
    }

    /**
     * @param rsrcCtx Optional Spring application context.
     */
<<<<<<< HEAD
    public GridKernal(@Nullable GridSpringResourceContext rsrcCtx) {
        super(null, null, (GridPredicate<GridNode>)null);
=======
    public GridKernal(@Nullable ApplicationContext springCtx) {
        super(null, null, null, (GridPredicate<GridNode>)null);
>>>>>>> fe245b2e

        this.rsrcCtx = rsrcCtx;

        String[] compatibleVers = COMPATIBLE_VERS.split(",");

        for (int i = 0; i < compatibleVers.length; i++)
            compatibleVers[i] = compatibleVers[i].trim();

        this.compatibleVers = Collections.unmodifiableList(Arrays.asList(compatibleVers));
    }

    /** {@inheritDoc} */
    @Override public String name() {
        return gridName;
    }

    /** {@inheritDoc} */
    @Override public String getCopyright() {
        return ctx.product().copyright();
    }

    /** {@inheritDoc} */
    @Override public String getLicenseFilePath() {
        assert cfg != null;

        return cfg.getLicenseUrl();
    }

    /** {@inheritDoc} */
    @Override public long getStartTimestamp() {
        return startTime;
    }

    /** {@inheritDoc} */
    @Override public String getStartTimestampFormatted() {
        return DateFormat.getDateTimeInstance().format(new Date(startTime));
    }

    /** {@inheritDoc} */
    @Override public long getUpTime() {
        return U.currentTimeMillis() - startTime;
    }

    /** {@inheritDoc} */
    @Override public String getUpTimeFormatted() {
        return X.timeSpan2HMSM(U.currentTimeMillis() - startTime);
    }

    /** {@inheritDoc} */
    @Override public String getFullVersion() {
        return COMPOUND_VER + '-' + BUILD_TSTAMP_STR;
    }

    /** {@inheritDoc} */
    @Override public String getCheckpointSpiFormatted() {
        assert cfg != null;

        return Arrays.toString(cfg.getCheckpointSpi());
    }

    /** {@inheritDoc} */
    @Override public String getSwapSpaceSpiFormatted() {
        assert cfg != null;

        return cfg.getSwapSpaceSpi().toString();
    }

    /** {@inheritDoc} */
    @Override public String getCommunicationSpiFormatted() {
        assert cfg != null;

        return cfg.getCommunicationSpi().toString();
    }

    /** {@inheritDoc} */
    @Override public String getDeploymentSpiFormatted() {
        assert cfg != null;

        return cfg.getDeploymentSpi().toString();
    }

    /** {@inheritDoc} */
    @Override public String getDiscoverySpiFormatted() {
        assert cfg != null;

        return cfg.getDiscoverySpi().toString();
    }

    /** {@inheritDoc} */
    @Override public String getEventStorageSpiFormatted() {
        assert cfg != null;

        return cfg.getEventStorageSpi().toString();
    }

    /** {@inheritDoc} */
    @Override public String getCollisionSpiFormatted() {
        assert cfg != null;

        return cfg.getCollisionSpi().toString();
    }

    /** {@inheritDoc} */
    @Override public String getFailoverSpiFormatted() {
        assert cfg != null;

        return Arrays.toString(cfg.getFailoverSpi());
    }

    /** {@inheritDoc} */
    @Override public String getLoadBalancingSpiFormatted() {
        assert cfg != null;

        return Arrays.toString(cfg.getLoadBalancingSpi());
    }

    /** {@inheritDoc} */
    @Override public String getAuthenticationSpiFormatted() {
        assert cfg != null;

        return cfg.getAuthenticationSpi().toString();
    }

    /** {@inheritDoc} */
    @Override public String getSecureSessionSpiFormatted() {
        assert cfg != null;

        return cfg.getSecureSessionSpi().toString();
    }

    /** {@inheritDoc} */
    @Override public String getOsInformation() {
        return U.osString();
    }

    /** {@inheritDoc} */
    @Override public String getJdkInformation() {
        return U.jdkString();
    }

    /** {@inheritDoc} */
    @Override public String getOsUser() {
        return System.getProperty("user.name");
    }

    /** {@inheritDoc} */
    @Override public String getVmName() {
        return ManagementFactory.getRuntimeMXBean().getName();
    }

    /** {@inheritDoc} */
    @Override public String getInstanceName() {
        return gridName;
    }

    /** {@inheritDoc} */
    @Override public String getExecutorServiceFormatted() {
        assert cfg != null;

        return cfg.getExecutorService().toString();
    }

    /** {@inheritDoc} */
    @Override public String getGridGainHome() {
        assert cfg != null;

        return cfg.getGridGainHome();
    }

    /** {@inheritDoc} */
    @Override public String getGridLoggerFormatted() {
        assert cfg != null;

        return cfg.getGridLogger().toString();
    }

    /** {@inheritDoc} */
    @Override public String getMBeanServerFormatted() {
        assert cfg != null;

        return cfg.getMBeanServer().toString();
    }

    /** {@inheritDoc} */
    @Override public UUID getLocalNodeId() {
        assert cfg != null;

        return cfg.getNodeId();
    }

    /** {@inheritDoc} */
    @SuppressWarnings("unchecked")
    @Override public Collection<String> getUserAttributesFormatted() {
        assert cfg != null;

        // That's why Java sucks...
        return F.transform(cfg.getUserAttributes().entrySet(), new C1<Map.Entry<String, ?>, String>() {
            @Override public String apply(Map.Entry<String, ?> e) {
                return e.getKey() + ", " + e.getValue().toString();
            }
        });
    }

    /** {@inheritDoc} */
    @Override public boolean isPeerClassLoadingEnabled() {
        assert cfg != null;

        return cfg.isPeerClassLoadingEnabled();
    }

    /** {@inheritDoc} */
    @Override public Collection<String> getLifecycleBeansFormatted() {
        GridLifecycleBean[] beans = cfg.getLifecycleBeans();

        return F.isEmpty(beans) ? Collections.<String>emptyList() : F.transform(beans, F.<GridLifecycleBean>string());
    }

    /**
     * @param attrs Current attributes.
     * @param name  New attribute name.
     * @param val New attribute value.
     * @throws GridException If duplicated SPI name found.
     */
    private void add(Map<String, Object> attrs, String name, @Nullable Serializable val) throws GridException {
        assert attrs != null;
        assert name != null;

        if (attrs.put(name, val) != null) {
            if (name.endsWith(ATTR_SPI_CLASS))
                // User defined duplicated names for the different SPIs.
                throw new GridException("Failed to set SPI attribute. Duplicated SPI name found: " +
                    name.substring(0, name.length() - ATTR_SPI_CLASS.length()));

            // Otherwise it's a mistake of setting up duplicated attribute.
            assert false : "Duplicate attribute: " + name;
        }
    }

    /**
     * Notifies life-cycle beans of grid event.
     *
     * @param evt Grid event.
     * @throws GridException If user threw exception during start.
     */
    @SuppressWarnings({"CatchGenericClass"})
    private void notifyLifecycleBeans(GridLifecycleEventType evt) throws GridException {
        if (!cfg.isDaemon() && cfg.getLifecycleBeans() != null)
            for (GridLifecycleBean bean : cfg.getLifecycleBeans())
                if (bean != null)
                    bean.onLifecycleEvent(evt);
    }

    /**
     * Notifies life-cycle beans of grid event.
     *
     * @param evt Grid event.
     */
    @SuppressWarnings({"CatchGenericClass"})
    private void notifyLifecycleBeansEx(GridLifecycleEventType evt) {
        try {
            notifyLifecycleBeans(evt);
        }
        // Catch generic throwable to secure against user assertions.
        catch (Throwable e) {
            U.error(log, "Failed to notify lifecycle bean (safely ignored) [evt=" + evt +
                ", gridName=" + gridName + ']', e);
        }
    }

    /**
     * @param cfg Grid configuration to use.
     * @param drPool Dr executor service.
     * @param errHnd Error handler to use for notification about startup problems.
     * @throws GridException Thrown in case of any errors.
     */
    @SuppressWarnings({"CatchGenericClass", "unchecked"})
    public void start(final GridConfiguration cfg, @Nullable ExecutorService drPool, GridAbsClosure errHnd)
        throws GridException {
        gw.compareAndSet(null, new GridKernalGatewayImpl(cfg.getGridName()));

        GridKernalGateway gw = this.gw.get();

        gw.writeLock();

        try {
            switch (gw.getState()) {
                case STARTED: {
                    U.warn(log, "Grid has already been started (ignored).");

                    return;
                }

                case STARTING: {
                    U.warn(log, "Grid is already in process of being started (ignored).");

                    return;
                }

                case STOPPING: {
                    throw new GridException("Grid is in process of being stopped");
                }

                case STOPPED: {
                    break;
                }
            }

            gw.setState(STARTING);
        }
        finally {
            gw.writeUnlock();
        }

        assert cfg != null;

        // Make sure we got proper configuration.
        validateCommon(cfg);

        gridName = cfg.getGridName();

        this.cfg = cfg;

        log = (GridLoggerProxy)cfg.getGridLogger().getLogger(getClass().getName() +
            (gridName != null ? '%' + gridName : ""));

        RuntimeMXBean rtBean = ManagementFactory.getRuntimeMXBean();

        // Ack various information.
        ackAsciiLogo();
        ackConfigUrl();
        ackDaemon();
        ackOsInfo();
        ackLanguageRuntime();
        ackRemoteManagement();
        ackVmArguments(rtBean);
        ackClassPaths(rtBean);
        ackSystemProperties();
        ackEnvironmentVariables();
        ackSmtpConfiguration();
        ackCacheConfiguration();
        ackP2pConfiguration();

        // Run background network diagnostics.
        GridDiagnostic.runBackgroundCheck(gridName, cfg.getExecutorService(), log);

        boolean notifyEnabled = !"false".equalsIgnoreCase(X.getSystemOrEnv(GG_UPDATE_NOTIFIER));

        GridUpdateNotifier verChecker0 = null;

        if (notifyEnabled) {
            try {
                verChecker0 = new GridUpdateNotifier(gridName, VER, SITE, false);

                verChecker0.checkForNewVersion(cfg.getExecutorService(), log);
            }
            catch (GridException e) {
                if (log.isDebugEnabled())
                    log.debug("Failed to create GridUpdateNotifier: " + e);
            }
        }

        final GridUpdateNotifier verChecker = verChecker0;

        // Ack 3-rd party licenses location.
        if (log.isInfoEnabled() && cfg.getGridGainHome() != null)
            log.info("3-rd party licenses can be found at: " + cfg.getGridGainHome() + File.separatorChar + "libs" +
                File.separatorChar + "licenses");

        // Check that user attributes are not conflicting
        // with internally reserved names.
        for (String name : cfg.getUserAttributes().keySet())
            if (name.startsWith(ATTR_PREFIX))
                throw new GridException("User attribute has illegal name: '" + name + "'. Note that all names " +
                    "starting with '" + ATTR_PREFIX + "' are reserved for internal use.");

        // Ack local node user attributes.
        logNodeUserAttributes();

        // Ack configuration.
        ackSpis();

        Map<String, Object> attrs = createNodeAttributes(cfg, BUILD_TSTAMP_STR);

        // Spin out SPIs & managers.
        try {
            GridKernalContextImpl ctx = new GridKernalContextImpl(log, this, cfg, gw, ENT);

            nodeLoc = new GridNodeLocalMapImpl(ctx);

            // Set context into rich adapter.
            setKernalContext(ctx);

            // Start and configure resource processor first as it contains resources used
            // by all other managers and processors.
            GridResourceProcessor rsrcProc = new GridResourceProcessor(ctx);

            rsrcProc.setSpringContext(rsrcCtx);

            ctx.product(new GridProductImpl(ctx, verChecker));

            scheduler = new GridSchedulerImpl(ctx);

            this.drPool = drPool;

            startProcessor(ctx, rsrcProc, attrs);

            // Inject resources into lifecycle beans.
            if (!cfg.isDaemon() && cfg.getLifecycleBeans() != null)
                for (GridLifecycleBean bean : cfg.getLifecycleBeans())
                    if (bean != null)
                        rsrcProc.inject(bean);

            // Lifecycle notification.
            notifyLifecycleBeans(BEFORE_GRID_START);

            // Starts lifecycle aware components.
            U.startLifecycleAware(lifecycleAwares(cfg));

            GridVersionProcessor verProc = createComponent(GridVersionProcessor.class, ctx);

            addHelper(ctx, GGFS_HELPER.create(F.isEmpty(cfg.getGgfsConfiguration())));

            // Start version converter processor before all other
            // components so they can register converters.
            startProcessor(ctx, verProc, attrs);

            // Off-heap processor has no dependencies.
            startProcessor(ctx, new GridOffHeapProcessor(ctx), attrs);

            // Closure processor should be started before all others
            // (except for resource processor), as many components can depend on it.
            startProcessor(ctx, new GridClosureProcessor(ctx), attrs);

            // Start some other processors (order & place is important).
            startProcessor(ctx, (GridProcessor)EMAIL.create(ctx, cfg.getSmtpHost() == null), attrs);
            startProcessor(ctx, new GridPortProcessor(ctx), attrs);
            startProcessor(ctx, new GridJobMetricsProcessor(ctx), attrs);

            // Timeout processor needs to be started before managers,
            // as managers may depend on it.
            startProcessor(ctx, new GridTimeoutProcessor(ctx), attrs);

            // Start SPI managers.
            // NOTE: that order matters as there are dependencies between managers.
            startManager(ctx, createComponent(GridSecurityManager.class, ctx), attrs);
            startManager(ctx, createComponent(GridSecureSessionManager.class, ctx), attrs);
            startManager(ctx, new GridIoManager(ctx), attrs);
            startManager(ctx, new GridCheckpointManager(ctx), attrs);

            startManager(ctx, new GridEventStorageManager(ctx), attrs);
            startManager(ctx, new GridDeploymentManager(ctx), attrs);
            startManager(ctx, new GridLoadBalancerManager(ctx), attrs);
            startManager(ctx, new GridFailoverManager(ctx), attrs);
            startManager(ctx, new GridCollisionManager(ctx), attrs);
            startManager(ctx, new GridSwapSpaceManager(ctx), attrs);
            startManager(ctx, new GridIndexingManager(ctx), attrs);

            ackSecurity(ctx);

            // Start processors before discovery manager, so they will
            // be able to start receiving messages once discovery completes.
            startProcessor(ctx, new GridClockSyncProcessor(ctx), attrs);
            startProcessor(ctx, createComponent(GridLicenseProcessor.class, ctx), attrs);
            startProcessor(ctx, new GridAffinityProcessor(ctx), attrs);
            startProcessor(ctx, createComponent(GridSegmentationProcessor.class, ctx), attrs);
            startProcessor(ctx, new GridCacheProcessor(ctx), attrs);
            startProcessor(ctx, new GridTaskSessionProcessor(ctx), attrs);
            startProcessor(ctx, new GridJobProcessor(ctx), attrs);
            startProcessor(ctx, new GridTaskProcessor(ctx), attrs);
            startProcessor(ctx, (GridProcessor)SCHEDULE.createOptional(ctx), attrs);
            startProcessor(ctx, new GridRestProcessor(ctx), attrs);
            startProcessor(ctx, new GridDataLoaderProcessor(ctx), attrs);
            startProcessor(ctx, new GridStreamProcessor(ctx), attrs);
            startProcessor(ctx, (GridProcessor)GGFS.create(ctx, F.isEmpty(cfg.getGgfsConfiguration())), attrs);
            startProcessor(ctx, new GridContinuousProcessor(ctx), attrs);
            startProcessor(ctx, createComponent(GridDrProcessor.class, ctx), attrs);

            // Put version converters to attributes after
            // all components are started.
            verProc.addConvertersToAttributes(attrs);

            if (ctx.isEnterprise())
                security = new GridSecurityImpl(ctx.security());

            gw.writeLock();

            try {
                gw.setState(STARTED);

                // Start discovery manager last to make sure that grid is fully initialized.
                startManager(ctx, new GridDiscoveryManager(ctx), attrs);
            }
            finally {
                gw.writeUnlock();
            }

            // Check whether physical RAM is not exceeded.
            checkPhysicalRam();

            // Suggest configuration optimizations.
            suggestOptimizations(ctx, cfg);

            // Notify discovery manager the first to make sure that topology is discovered.
            ctx.discovery().onKernalStart();

            // Notify IO manager the second so further components can send and receive messages.
            ctx.io().onKernalStart();

            // Callbacks.
            for (GridComponent comp : ctx) {
                // Skip discovery manager.
                if (comp instanceof GridDiscoveryManager)
                    continue;

                // Skip IO manager.
                if (comp instanceof GridIoManager)
                    continue;

                comp.onKernalStart();
            }

            // Ack the license.
            ctx.license().ackLicense();

            // Register MBeans.
            registerKernalMBean();
            registerLocalNodeMBean();
            registerExecutorMBeans();

            // Lifecycle bean notifications.
            notifyLifecycleBeans(AFTER_GRID_START);
        }
        catch (Throwable e) {
            if (X.hasCause(e, InterruptedException.class, GridInterruptedException.class))
                U.warn(log, "Grid startup routine has been interrupted (will rollback).");
            else
                U.error(log, "Got exception while starting (will rollback startup routine).", e);

            errHnd.apply();

            stop(true);

            if (e instanceof GridException)
                throw (GridException)e;
            else
                throw new GridException(e);
        }

        // Mark start timestamp.
        startTime = U.currentTimeMillis();

        // Ack latest version information.
        if (verChecker != null)
            verChecker.reportStatus(log);

        if (notifyEnabled) {
            assert verChecker != null;

            verChecker.reportOnlyNew(true);
            verChecker.licenseProcessor(ctx.license());

            updateNtfTimer = new Timer("gridgain-update-notifier-timer");

            // Setup periodic version check.
            updateNtfTimer.scheduleAtFixedRate(new GridTimerTask() {
                @Override public void safeRun() throws InterruptedException {
                    verChecker.topologySize(nodes().size());

                    verChecker.checkForNewVersion(cfg.getExecutorService(), log);

                    // Just wait for 10 secs.
                    Thread.sleep(PERIODIC_VER_CHECK_CONN_TIMEOUT);

                    // Report status if one is available.
                    // No-op if status is NOT available.
                    verChecker.reportStatus(log);
                }
            }, PERIODIC_VER_CHECK_DELAY, PERIODIC_VER_CHECK_DELAY);
        }

        String intervalStr = X.getSystemOrEnv(GG_STARVATION_CHECK_INTERVAL);

        // Start starvation checker if enabled.
        boolean starveCheck = !isDaemon() && !"0".equals(intervalStr);

        if (starveCheck) {
            final long interval = F.isEmpty(intervalStr) ? PERIODIC_STARVATION_CHECK_FREQ : Long.parseLong(intervalStr);

            starveTimer = new Timer("gridgain-starvation-checker");

            starveTimer.scheduleAtFixedRate(new GridTimerTask() {
                /** Last completed task count. */
                private long lastCompletedCnt;

                @Override protected void safeRun() {
                    ExecutorService e = cfg.getExecutorService();

                    if (!(e instanceof ThreadPoolExecutor))
                        return;

                    ThreadPoolExecutor exec = (ThreadPoolExecutor)e;

                    long completedCnt = exec.getCompletedTaskCount();

                    // If all threads are active and no task has completed since last time and there is
                    // at least one waiting request, then it is possible starvation.
                    if (exec.getPoolSize() == exec.getActiveCount() && completedCnt == lastCompletedCnt &&
                        !exec.getQueue().isEmpty())
                        LT.warn(log, null, "Possible thread pool starvation detected (no task completed in last " +
                            interval + "ms, is executorService pool size large enough?)");

                    lastCompletedCnt = completedCnt;
                }
            }, interval, interval);
        }

        if (!isDaemon()) {
            licTimer = new Timer("gridgain-license-checker");

            // Setup periodic license check.
            licTimer.scheduleAtFixedRate(new GridTimerTask() {
                @Override public void safeRun() throws InterruptedException {
                    try {
                        ctx.license().checkLicense();
                    }
                    // This exception only happens when license processor was unable
                    // to resolve license violation on its own and this grid instance
                    // now needs to be shutdown.
                    //
                    // Note that in most production configurations the license will
                    // have certain grace period and license processor will attempt
                    // to reload the license during the grace period.
                    //
                    // This exception thrown here means that grace period, if any,
                    // has expired and license violation is still unresolved.
                    catch (GridProductLicenseException ignored) {
                        U.error(log, "License violation is unresolved. GridGain node will shutdown in " +
                            (SHUTDOWN_DELAY / 1000) + " sec.");
                        U.error(log, "  ^-- Contact your support for immediate assistance (!)");

                        // Allow interruption to break from here since
                        // node is stopping anyways.
                        Thread.sleep(SHUTDOWN_DELAY);

                        G.stop(gridName, true);
                    }
                    // Safety net.
                    catch (Throwable e) {
                        U.error(log, "Unable to check the license due to system error.", e);
                        U.error(log, "Grid instance will be stopped...");

                        // Stop the grid if we get unknown license-related error.
                        // Should never happen. Practically an assertion...
                        G.stop(gridName, true);
                    }
                }
            }, PERIODIC_LIC_CHECK_DELAY, PERIODIC_LIC_CHECK_DELAY);
        }

        long metricsLogFreq = cfg.getMetricsLogFrequency();

        if (metricsLogFreq > 0) {
            metricsLogTimer = new Timer("gridgain-metrics-logger");

            metricsLogTimer.scheduleAtFixedRate(new GridTimerTask() {
                /** */
                private final DecimalFormat dblFmt = new DecimalFormat("#.##");

                @Override protected void safeRun() {
                    if (log.isInfoEnabled()) {
                        GridNodeMetrics m = localNode().metrics();

                        double cpuLoadPct = m.getCurrentCpuLoad() * 100;
                        double avgCpuLoadPct = m.getAverageCpuLoad() * 100;
                        double gcPct = m.getCurrentGcCpuLoad() * 100;

                        long heapUsed = m.getHeapMemoryUsed();
                        long heapMax = m.getHeapMemoryMaximum();

                        long heapUsedInMBytes = heapUsed / 1024 / 1024;
                        long heapCommInMBytes = m.getHeapMemoryCommitted() / 1024 / 1024;

                        double freeHeapPct = heapMax > 0 ? ((double)((heapMax - heapUsed) * 100)) / heapMax : -1;

                        int hosts = 0;
                        int nodes = 0;
                        int cpus = 0;

                        try {
                            GridProjectionMetrics metrics = metrics();

                            hosts = metrics.getTotalHosts();
                            nodes = metrics.getTotalNodes();
                            cpus = metrics.getTotalCpus();
                        }
                        catch (GridException ignore) {
                        }

                        int pubPoolActiveThreads = 0;
                        int pubPoolIdleThreads = 0;
                        int pubPoolQSize = 0;

                        ExecutorService pubExec = cfg.getExecutorService();

                        if (pubExec instanceof ThreadPoolExecutor) {
                            ThreadPoolExecutor exec = (ThreadPoolExecutor)pubExec;

                            int poolSize = exec.getPoolSize();

                            pubPoolActiveThreads = Math.min(poolSize, exec.getActiveCount());
                            pubPoolIdleThreads = poolSize - pubPoolActiveThreads;
                            pubPoolQSize = exec.getQueue().size();
                        }

                        int sysPoolActiveThreads = 0;
                        int sysPoolIdleThreads = 0;
                        int sysPoolQSize = 0;

                        ExecutorService sysExec = cfg.getSystemExecutorService();

                        if (sysExec instanceof ThreadPoolExecutor) {
                            ThreadPoolExecutor exec = (ThreadPoolExecutor)sysExec;

                            int poolSize = exec.getPoolSize();

                            sysPoolActiveThreads = Math.min(poolSize, exec.getActiveCount());
                            sysPoolIdleThreads = poolSize - sysPoolActiveThreads;
                            sysPoolQSize = exec.getQueue().size();
                        }

                        String msg = NL +
                            "Metrics for local node (to disable set 'metricsLogFrequency' to 0)" + NL +
                            "    ^-- H/N/C [hosts=" + hosts + ", nodes=" + nodes + ", CPUs=" + cpus + "]" + NL +
                            "    ^-- CPU [cur=" + dblFmt.format(cpuLoadPct) + "%, avg=" +
                                dblFmt.format(avgCpuLoadPct) + "%, GC=" + dblFmt.format(gcPct) + "%]" + NL +
                            "    ^-- Heap [used=" + dblFmt.format(heapUsedInMBytes) + "MB, free=" +
                                dblFmt.format(freeHeapPct) + "%, comm=" + dblFmt.format(heapCommInMBytes) + "MB]" + NL +
                            "    ^-- Public thread pool [active=" + pubPoolActiveThreads + ", idle=" +
                                pubPoolIdleThreads + ", qSize=" + pubPoolQSize + "]" + NL +
                            "    ^-- System thread pool [active=" + sysPoolActiveThreads + ", idle=" +
                                sysPoolIdleThreads + ", qSize=" + sysPoolQSize + "]" + NL +
                            "    ^-- Outbound messages queue [size=" + m.getOutboundMessagesQueueSize() + "]";

                        log.info(msg);
                    }
                }
            }, metricsLogFreq, metricsLogFreq);
        }

        ctx.performance().logSuggestions(log, gridName);

        ackBenchmarks();
        ackVisor();

        ackStart(rtBean);

        if (!isDaemon())
            ctx.discovery().ackTopology();

        // Send node start email notification, if enabled.
        if (isSmtpEnabled() && isAdminEmailsSet() && cfg.isLifeCycleEmailNotification()) {
            SB sb = new SB();

            for (GridPortRecord rec : ctx.ports().records())
                sb.a(rec.protocol()).a(":").a(rec.port()).a(" ");

            String nid = localNode().id().toString().toUpperCase();
            String nid8 = U.id8(localNode().id()).toUpperCase();

            GridProductLicense lic = ctx.license().license();

            String body =
                "GridGain node started with the following parameters:" + NL +
                NL +
                "----" + NL +
                "GridGain ver. " + COMPOUND_VER + '#' + BUILD_TSTAMP_STR + "-sha1:" + REV_HASH + NL +
                "Grid name: " + gridName + NL +
                "Node ID: " + nid + NL +
                "Node order: " + localNode().order() + NL +
                "Node addresses: " + U.addressesAsString(localNode()) + NL +
                "Local ports: " + sb + NL +
                "OS name: " + U.osString() + NL +
                "OS user: " + System.getProperty("user.name") + NL +
                "CPU(s): " + localNode().metrics().getTotalCpus() + NL +
                "Heap: " + U.heapSize(localNode(), 2) + "GB" + NL +
                "JVM name: " + U.jvmName() + NL +
                "JVM vendor: " + U.jvmVendor() + NL +
                "JVM version: " + U.jvmVersion() + NL +
                "VM name: " + rtBean.getName() + NL;

            if (lic != null) {
                body +=
                    "License ID: " + lic.id().toString().toUpperCase() + NL +
                    "Licensed to: " + lic.userOrganization() + NL;
            }
            else
                assert !ENT;

            body +=
                "----" + NL +
                NL +
                "NOTE:" + NL +
                "This message is sent automatically to all configured admin emails." + NL +
                "To change this behavior use 'lifeCycleEmailNotify' grid configuration property." +
                NL + NL +
                "| " + SITE + NL +
                "| support@gridgain.com" + NL;

            sendAdminEmailAsync("GridGain node started: " + nid8, body, false);
        }
    }

    /**
     * Validates common configuration parameters.
     *
     * @param cfg Configuration.
     */
    private void validateCommon(GridConfiguration cfg) {
        A.notNull(cfg.getNodeId(), "cfg.getNodeId()");

        A.notNull(cfg.getMBeanServer(), "cfg.getMBeanServer()");
        A.notNull(cfg.getGridLogger(), "cfg.getGridLogger()");
        A.notNull(cfg.getMarshaller(), "cfg.getMarshaller()");
        A.notNull(cfg.getExecutorService(), "cfg.getExecutorService()");
        A.notNull(cfg.getUserAttributes(), "cfg.getUserAttributes()");

        // All SPIs should be non-null.
        A.notNull(cfg.getSwapSpaceSpi(), "cfg.getSwapSpaceSpi()");
        A.notNull(cfg.getCheckpointSpi(), "cfg.getCheckpointSpi()");
        A.notNull(cfg.getCommunicationSpi(), "cfg.getCommunicationSpi()");
        A.notNull(cfg.getDeploymentSpi(), "cfg.getDeploymentSpi()");
        A.notNull(cfg.getDiscoverySpi(), "cfg.getDiscoverySpi()");
        A.notNull(cfg.getEventStorageSpi(), "cfg.getEventStorageSpi()");
        A.notNull(cfg.getAuthenticationSpi(), "cfg.getAuthenticationSpi()");
        A.notNull(cfg.getSecureSessionSpi(), "cfg.getSecureSessionSpi()");
        A.notNull(cfg.getCollisionSpi(), "cfg.getCollisionSpi()");
        A.notNull(cfg.getFailoverSpi(), "cfg.getFailoverSpi()");
        A.notNull(cfg.getLoadBalancingSpi(), "cfg.getLoadBalancingSpi()");
        A.notNull(cfg.getIndexingSpi(), "cfg.getIndexingSpi()");

        A.ensure(cfg.getNetworkTimeout() > 0, "cfg.getNetworkTimeout() > 0");
        A.ensure(cfg.getNetworkSendRetryDelay() > 0, "cfg.getNetworkSendRetryDelay() > 0");
        A.ensure(cfg.getNetworkSendRetryCount() > 0, "cfg.getNetworkSendRetryCount() > 0");
        A.ensure(cfg.getDataCenterId() >= 0, "cfg.getDataCenterId() >= 0");
        A.ensure(cfg.getDataCenterId() < MAX_DATA_CENTERS, "cfg.getDataCenterId() <= 31");

        boolean hasHubCfg = cfg.getDrSenderHubConfiguration() != null ||
            cfg.getDrReceiverHubConfiguration() != null;

        if (!hasHubCfg)
            for (GridCacheConfiguration cacheCfg : cfg.getCacheConfiguration()) {
                if (cacheCfg.getDrSenderConfiguration() != null || cacheCfg.getDrReceiverConfiguration() != null) {
                    hasHubCfg = true;

                    break;
                }
            }

        if (hasHubCfg)
            A.ensure(cfg.getDataCenterId() != 0, "cfg.getDataCenterId() must have non-zero value if grid has " +
                "send or receiver hub configuration.");
    }

    /**
     * Checks whether physical RAM is not exceeded.
     */
    @SuppressWarnings("ConstantConditions")
    private void checkPhysicalRam() {
        long ram = ctx.discovery().localNode().attribute(ATTR_PHY_RAM);

        if (ram != -1) {
            String macs = ctx.discovery().localNode().attribute(ATTR_MACS);

            long totalHeap = 0;

            for (GridNode node : ctx.discovery().allNodes()) {
                if (macs.equals(node.attribute(ATTR_MACS))) {
                    long heap = node.metrics().getHeapMemoryMaximum();

                    if (heap != -1)
                        totalHeap += heap;
                }
            }

            if (totalHeap > ram) {
                U.quietAndWarn(log, "Attempting to start more nodes than physical RAM " +
                    "available on current host (this can cause significant slowdown)");
            }
        }
    }

    /**
     * @param ctx Context.
     * @param cfg Configuration to check for possible performance issues.
     */
    private void suggestOptimizations(GridKernalContext ctx, GridConfiguration cfg) {
        GridPerformanceSuggestions perf = ctx.performance();

        if (ctx.collision().enabled())
            perf.add("Disable collision resolution (remove 'collisionSpi' from configuration)");

        if (ctx.checkpoint().enabled())
            perf.add("Disable checkpoints (remove 'checkpointSpi' from configuration)");

        if (cfg.isPeerClassLoadingEnabled())
            perf.add("Disable peer class loading (set 'peerClassLoadingEnabled' to false)");

        if (cfg.isMarshalLocalJobs())
            perf.add("Disable local jobs marshalling (set 'marshalLocalJobs' to false)");

        if (cfg.getIncludeEventTypes() != null && cfg.getIncludeEventTypes().length != 0)
            perf.add("Disable grid events (remove 'includeEventTypes' from configuration)");

        if (GridOptimizedMarshaller.available() && !(cfg.getMarshaller() instanceof GridOptimizedMarshaller))
            perf.add("Enable optimized marshaller (set 'marshaller' to " +
                GridOptimizedMarshaller.class.getSimpleName() + ')');
    }

    /**
     * Creates attributes map and fills it in.
     *
     * @param cfg Grid configuration.
     * @param build Build string.
     * @return Map of all node attributes.
     * @throws GridException thrown if was unable to set up attribute.
     */
    @SuppressWarnings({"SuspiciousMethodCalls", "unchecked", "TypeMayBeWeakened"})
    private Map<String, Object> createNodeAttributes(GridConfiguration cfg, String build) throws GridException {
        Map<String, Object> attrs = new HashMap<>();

        final String[] incProps = cfg.getIncludeProperties();

        try {
            // Stick all environment settings into node attributes.
            attrs.putAll(F.view(System.getenv(), new P1<String>() {
                @Override public boolean apply(String name) {
                    return incProps == null || U.containsStringArray(incProps, name, true) ||
                        U.isVisorNodeStartProperty(name) || U.isVisorRequiredProperty(name);
                }
            }));

            if (log.isDebugEnabled())
                log.debug("Added environment properties to node attributes.");
        }
        catch (SecurityException e) {
            throw new GridException("Failed to add environment properties to node attributes due to " +
                "security violation: " + e.getMessage());
        }

        try {
            // Stick all system properties into node's attributes overwriting any
            // identical names from environment properties.
            for (Map.Entry<Object, Object> e : F.view(System.getProperties(), new P1<Object>() {
                @Override public boolean apply(Object o) {
                    String name = (String)o;

                    return incProps == null || U.containsStringArray(incProps, name, true) ||
                        U.isVisorRequiredProperty(name);
                }
            }).entrySet()) {
                Object val = attrs.get(e.getKey());

                if (val != null && !val.equals(e.getValue()))
                    U.warn(log, "System property will override environment variable with the same name: "
                        + e.getKey());

                attrs.put((String)e.getKey(), e.getValue());
            }

            if (log.isDebugEnabled())
                log.debug("Added system properties to node attributes.");
        }
        catch (SecurityException e) {
            throw new GridException("Failed to add system properties to node attributes due to security " +
                "violation: " + e.getMessage());
        }

        // Add local network IPs and MACs.
        String ips = F.concat(U.allLocalIps(), ", "); // Exclude loopbacks.
        String macs = F.concat(U.allLocalMACs(), ", "); // Only enabled network interfaces.

        // Ack network context.
        if (log.isInfoEnabled()) {
            log.info("Non-loopback local IPs: " + (F.isEmpty(ips) ? "N/A" : ips));
            log.info("Enabled local MACs: " + (F.isEmpty(macs) ? "N/A" : macs));
        }

        // Warn about loopback.
        if (ips.isEmpty() && macs.isEmpty())
            U.warn(log, "GridGain is starting on loopback address... Only nodes on the same physical " +
                "computer can participate in topology.",
                "GridGain is starting on loopback address...");

        // Stick in network context into attributes.
        add(attrs, ATTR_IPS, (ips.isEmpty() ? "" : ips));
        add(attrs, ATTR_MACS, (macs.isEmpty() ? "" : macs));

        // Stick in some system level attributes
        add(attrs, ATTR_JIT_NAME, U.getCompilerMx() == null ? "" : U.getCompilerMx().getName());
        add(attrs, ATTR_BUILD_VER, COMPOUND_VER);
        add(attrs, ATTR_BUILD_DATE, build);
        add(attrs, ATTR_COMPATIBLE_VERS, (Serializable)compatibleVersions());
        add(attrs, ATTR_MARSHALLER, cfg.getMarshaller().getClass().getName());
        add(attrs, ATTR_USER_NAME, System.getProperty("user.name"));
        add(attrs, ATTR_GRID_NAME, gridName);

        add(attrs, ATTR_PEER_CLASSLOADING, cfg.isPeerClassLoadingEnabled());
        add(attrs, ATTR_DEPLOYMENT_MODE, cfg.getDeploymentMode());
        add(attrs, ATTR_LANG_RUNTIME, getLanguage());

        add(attrs, ATTR_JVM_PID, U.jvmPid());

        // Build a string from JVM arguments, because parameters with spaces are splited.
        SB jvmArgs = new SB(512);

        for (String arg : U.jvmArgs()) {
            if (arg.startsWith("-"))
                jvmArgs.a("@@@");
            else
                jvmArgs.a(' ');

            jvmArgs.a(arg);
        }
        // Add it to attributes.
        add(attrs, ATTR_JVM_ARGS, jvmArgs.toString());

        // Check daemon system property and override configuration if it's set.
        if (isDaemon())
            add(attrs, ATTR_DAEMON, "true");

        // In case of the parsing error, JMX remote disabled or port not being set
        // node attribute won't be set.
        if (isJmxRemoteEnabled()) {
            String portStr = System.getProperty("com.sun.management.jmxremote.port");

            if (portStr != null)
                try {
                    add(attrs, ATTR_JMX_PORT, Integer.parseInt(portStr));
                }
                catch (NumberFormatException ignore) {
                    // No-op.
                }
        }

        // Whether restart is enabled and stick the attribute.
        add(attrs, ATTR_RESTART_ENABLED, Boolean.toString(isRestartEnabled()));

        // Save port range, port numbers will be stored by rest processor at runtime.
        add(attrs, ATTR_REST_PORT_RANGE, cfg.getRestPortRange());

        // Add data center ID.
        add(attrs, ATTR_DATA_CENTER_ID, cfg.getDataCenterId());

        try {
            boolean securityEnabled = U.securityEnabled(cfg);

            GridSecurityCredentialsProvider provider = cfg.getSecurityCredentialsProvider();

            if (provider != null) {
                GridSecurityCredentials cred = provider.credentials();

                if (cred != null)
                    add(attrs, ATTR_SECURITY_CREDENTIALS, cred);
                else if (securityEnabled)
                    throw new GridException("Failed to start node (authentication SPI is configured, " +
                        "by security credentials provider returned null).");
            }
            else if (securityEnabled)
                throw new GridException("Failed to start node (authentication SPI is configured, " +
                    "but security credentials provider is not set. Fix the configuration and restart the node).");
        }
        catch (GridException e) {
            throw new GridException("Failed to create node security credentials", e);
        }

        // Stick in SPI versions and classes attributes.
        addAttributes(attrs, cfg.getCollisionSpi());
        addAttributes(attrs, cfg.getSwapSpaceSpi());
        addAttributes(attrs, cfg.getDiscoverySpi());
        addAttributes(attrs, cfg.getFailoverSpi());
        addAttributes(attrs, cfg.getCommunicationSpi());
        addAttributes(attrs, cfg.getEventStorageSpi());
        addAttributes(attrs, cfg.getCheckpointSpi());
        addAttributes(attrs, cfg.getLoadBalancingSpi());
        addAttributes(attrs, cfg.getAuthenticationSpi());
        addAttributes(attrs, cfg.getSecureSessionSpi());
        addAttributes(attrs, cfg.getDeploymentSpi());

        // Set user attributes for this node.
        if (cfg.getUserAttributes() != null) {
            for (Map.Entry<String, ?> e : cfg.getUserAttributes().entrySet()) {
                if (attrs.containsKey(e.getKey()))
                    U.warn(log, "User or internal attribute has the same name as environment or system " +
                        "property and will take precedence: " + e.getKey());

                attrs.put(e.getKey(), e.getValue());
            }
        }

        return attrs;
    }

    /**
     * Add SPI version and class attributes into node attributes.
     *
     * @param attrs Node attributes map to add SPI attributes to.
     * @param spiList Collection of SPIs to get attributes from.
     * @throws GridException Thrown if was unable to set up attribute.
     */
    private void addAttributes(Map<String, Object> attrs, GridSpi... spiList) throws GridException {
        for (GridSpi spi : spiList) {
            Class<? extends GridSpi> spiCls = spi.getClass();

            add(attrs, U.spiAttribute(spi, ATTR_SPI_CLASS), spiCls.getName());
        }
    }

    /** @throws GridException If registration failed. */
    private void registerKernalMBean() throws GridException {
        try {
            kernalMBean = U.registerMBean(
                cfg.getMBeanServer(),
                cfg.getGridName(),
                "Kernal",
                getClass().getSimpleName(),
                this,
                GridKernalMBean.class);

            if (log.isDebugEnabled())
                log.debug("Registered kernal MBean: " + kernalMBean);
        }
        catch (JMException e) {
            kernalMBean = null;

            throw new GridException("Failed to register kernal MBean.", e);
        }
    }

    /** @throws GridException If registration failed. */
    private void registerLocalNodeMBean() throws GridException {
        GridNodeMetricsMBean mbean = new GridLocalNodeMetrics(ctx.discovery().localNode());

        try {
            locNodeMBean = U.registerMBean(
                cfg.getMBeanServer(),
                cfg.getGridName(),
                "Kernal",
                mbean.getClass().getSimpleName(),
                mbean,
                GridNodeMetricsMBean.class);

            if (log.isDebugEnabled())
                log.debug("Registered local node MBean: " + locNodeMBean);
        }
        catch (JMException e) {
            locNodeMBean = null;

            throw new GridException("Failed to register local node MBean.", e);
        }
    }

    /** @throws GridException If registration failed. */
    private void registerExecutorMBeans() throws GridException {
        pubExecSvcMBean = registerExecutorMBean(cfg.getExecutorService(), "GridExecutionExecutor");
        sysExecSvcMBean = registerExecutorMBean(cfg.getSystemExecutorService(), "GridSystemExecutor");
        mgmtExecSvcMBean = registerExecutorMBean(cfg.getManagementExecutorService(), "GridManagementExecutor");
        p2PExecSvcMBean = registerExecutorMBean(cfg.getPeerClassLoadingExecutorService(), "GridClassLoadingExecutor");
        restExecSvcMBean = cfg.getRestExecutorService() != null ?
            registerExecutorMBean(cfg.getRestExecutorService(), "GridRestExecutor") : null;
    }

    /**
     * @param exec Executor service to register.
     * @param name Property name for executor.
     * @return Name for created MBean.
     * @throws GridException If registration failed.
     */
    private ObjectName registerExecutorMBean(ExecutorService exec, String name) throws GridException {
        assert exec != null;

        try {
            ObjectName res = U.registerMBean(
                cfg.getMBeanServer(),
                cfg.getGridName(),
                "Thread Pools",
                name,
                new GridExecutorServiceMBeanAdapter(exec),
                GridExecutorServiceMBean.class);

            if (log.isDebugEnabled())
                log.debug("Registered executor service MBean: " + res);

            return res;
        }
        catch (JMException e) {
            throw new GridException("Failed to register executor service MBean [name=" + name + ", exec=" + exec + ']',
                e);
        }
    }

    /**
     * Unregisters given mbean.
     *
     * @param mbean MBean to unregister.
     * @return {@code True} if successfully unregistered, {@code false} otherwise.
     */
    private boolean unregisterMBean(@Nullable ObjectName mbean) {
        if (mbean != null)
            try {
                cfg.getMBeanServer().unregisterMBean(mbean);

                if (log.isDebugEnabled())
                    log.debug("Unregistered MBean: " + mbean);

                return true;
            }
            catch (JMException e) {
                U.error(log, "Failed to unregister MBean.", e);

                return false;
            }

        return true;
    }

    /**
     * @param ctx Kernal context.
     * @param mgr Manager to start.
     * @param attrs SPI attributes to set.
     * @throws GridException Throw in case of any errors.
     */
    private void startManager(GridKernalContextImpl ctx, GridManager mgr, Map<String, Object> attrs)
        throws GridException {
        mgr.addSpiAttributes(attrs);

        // Set all node attributes into discovery manager,
        // so they can be distributed to all nodes.
        if (mgr instanceof GridDiscoveryManager)
            ((GridDiscoveryManager)mgr).setNodeAttributes(attrs, ctx.product().version());

        // Add manager to registry before it starts to avoid
        // cases when manager is started but registry does not
        // have it yet.
        ctx.add(mgr);

        try {
            mgr.start();
        }
        catch (GridException e) {
            throw new GridException("Failed to start manager: " + mgr, e);
        }
    }

    /**
     * @param ctx Kernal context.
     * @param proc Processor to start.
     * @param attrs Attributes.
     * @throws GridException Thrown in case of any error.
     */
    private void startProcessor(GridKernalContextImpl ctx, GridProcessor proc, Map<String, Object> attrs)
        throws GridException {
        ctx.add(proc);

        try {
            proc.start();

            proc.addAttributes(attrs);
        }
        catch (GridException e) {
            throw new GridException("Failed to start processor: " + proc, e);
        }
    }

    /**
     * Add helper.
     *
     * @param ctx Context.
     * @param helper Helper.
     */
    private void addHelper(GridKernalContextImpl ctx, Object helper) {
        ctx.addHelper(helper);
    }

    /**
     * Gets "on" or "off" string for given boolean value.
     *
     * @param b Boolean value to convert.
     * @return Result string.
     */
    private String onOff(boolean b) {
        return b ? "on" : "off";
    }

    /**
     *
     * @return Whether or not REST is enabled.
     */
    private boolean isRestEnabled() {
        assert cfg != null;

        return cfg.isRestEnabled();
    }

    /**
     * Acks remote management.
     */
    private void ackRemoteManagement() {
        assert log != null;

        if (!log.isInfoEnabled())
            return;

        SB sb = new SB();

        sb.a("Remote Management [");

        boolean on = isJmxRemoteEnabled();

        sb.a("restart: ").a(onOff(isRestartEnabled())).a(", ");
        sb.a("REST: ").a(onOff(isRestEnabled())).a(", ");
        sb.a("JMX (");
        sb.a("remote: ").a(onOff(on));

        if (on) {
            sb.a(", ");

            sb.a("port: ").a(System.getProperty("com.sun.management.jmxremote.port", "<n/a>")).a(", ");
            sb.a("auth: ").a(onOff(Boolean.getBoolean("com.sun.management.jmxremote.authenticate"))).a(", ");

            // By default SSL is enabled, that's why additional check for null is needed.
            // See http://docs.oracle.com/javase/6/docs/technotes/guides/management/agent.html
            sb.a("ssl: ").a(onOff(Boolean.getBoolean("com.sun.management.jmxremote.ssl") ||
                System.getProperty("com.sun.management.jmxremote.ssl") == null));
        }

        sb.a(")");

        sb.a(']');

        log.info(sb.toString());
    }

    /**
     * Acks configuration URL.
     */
    private void ackConfigUrl() {
        assert log != null;

        if (log.isInfoEnabled())
            log.info("Config URL: " + System.getProperty(GG_CONFIG_URL, "n/a"));
    }

    /**
     * Acks Visor instructions.
     */
    private void ackVisor() {
        assert log != null;

        if (isDaemon())
            return;

        if (ctx.isEnterprise())
            U.quietAndInfo(log, "To start GUI Management & Monitoring run ggvisorui.{sh|bat}");
        else
            U.quietAndInfo(log, "To start Console Management & Monitoring run ggvisorcmd.{sh|bat}");
    }

    /**
     * Acks benchmarking instructions.
     */
    private void ackBenchmarks() {
        if (!isDaemon())
            U.quietAndInfo(log, "If running benchmarks, see http://bit.ly/GridGain-Benchmarking");
    }

    /**
     * Acks ASCII-logo. Thanks to http://patorjk.com/software/taag
     */
    private void ackAsciiLogo() {
        assert log != null;

        String fileName = log.fileName();

        if (System.getProperty(GG_NO_ASCII) == null) {
            String ver = "ver. " + ACK_VER;

            // Big thanks to: http://patorjk.com/software/taag
            // Font name "Small Slant"
            if (log.isQuiet()) {
                U.quiet(false,
                    "  _____     _     _______      _         ",
                    " / ___/____(_)___/ / ___/___ _(_)___     ",
                    "/ (_ // __/ // _  / (_ // _ `/ // _ \\   ",
                    "\\___//_/ /_/ \\_,_/\\___/ \\_,_/_//_//_/",
                    " ",
                    ver,
                    COPYRIGHT,
                    "",
                    "Quiet mode.");

                if (fileName != null)
                    U.quiet(false, "  ^-- Logging to file '" +  fileName + '\'');

                U.quiet(false,
                    "  ^-- To see **FULL** console log here add -DGRIDGAIN_QUIET=false or \"-v\" to ggstart.{sh|bat}",
                    "");
            }

            if (log.isInfoEnabled()) {
                log.info(NL + NL +
                    ">>>   _____     _     _______      _         " + NL +
                    ">>>  / ___/____(_)___/ / ___/___ _(_)___     " + NL +
                    ">>> / (_ // __/ // _  / (_ // _ `/ // _ \\   " + NL +
                    ">>> \\___//_/ /_/ \\_,_/\\___/ \\_,_/_//_//_/" + NL +
                    ">>> " + NL +
                    ">>> " + ver + NL +
                    ">>> " + COPYRIGHT + NL
                );
            }
        }
    }

    /**
     * Prints start info.
     *
     * @param rtBean Java runtime bean.
     */
    private void ackStart(RuntimeMXBean rtBean) {
        if (log.isQuiet()) {
            U.quiet(false, "");
            U.quiet(false, "GridGain node started OK (id=" + U.id8(localNode().id()) +
                (F.isEmpty(gridName) ? "" : ", grid=" + gridName) + ')');
        }

        if (log.isInfoEnabled()) {
            log.info("");

            String ack = "GridGain ver. " + COMPOUND_VER + '#' + BUILD_TSTAMP_STR + "-sha1:" + REV_HASH;

            String dash = U.dash(ack.length());

            SB sb = new SB();

            for (GridPortRecord rec : ctx.ports().records())
                sb.a(rec.protocol()).a(":").a(rec.port()).a(" ");

            String str =
                NL + NL +
                    ">>> " + dash + NL +
                    ">>> " + ack + NL +
                    ">>> " + dash + NL +
                    ">>> OS name: " + U.osString() + NL +
                    ">>> CPU(s): " + localNode().metrics().getTotalCpus() + NL +
                    ">>> Heap: " + U.heapSize(localNode(), 2) + "GB" + NL +
                    ">>> VM name: " + rtBean.getName() + NL +
                    ">>> Grid name: " + gridName + NL +
                    ">>> Local node [" +
                    "ID=" + localNode().id().toString().toUpperCase() +
                    ", order=" + localNode().order() +
                    "]" + NL +
                    ">>> Local node addresses: " + U.addressesAsString(localNode()) + NL +
                    ">>> Local ports: " + sb + NL;

            str += ">>> GridGain documentation: http://" + SITE + "/documentation" + NL;

            log.info(str);
        }
    }

    /**
     * Logs out OS information.
     */
    private void ackOsInfo() {
        assert log != null;

        if (log.isInfoEnabled()) {
            log.info("OS: " + U.osString());
            log.info("OS user: " + System.getProperty("user.name"));
        }
    }

    /**
     * Logs out language runtime.
     */
    private void ackLanguageRuntime() {
        assert log != null;

        if (log.isInfoEnabled()) {
            log.info("Language runtime: " + getLanguage());
            log.info("VM information: " + U.jdkString());
            log.info("VM total memory: " + U.heapSize(2) + "GB");
        }
    }

    /**
     * @return Language runtime.
     */
    @SuppressWarnings("ThrowableInstanceNeverThrown")
    private String getLanguage() {
        boolean scala = false;
        boolean groovy = false;
        boolean clojure = false;

        for (StackTraceElement elem : Thread.currentThread().getStackTrace()) {
            String s = elem.getClassName().toLowerCase();

            if (s.contains("scala")) {
                scala = true;

                break;
            }
            else if (s.contains("groovy")) {
                groovy = true;

                break;
            }
            else if (s.contains("clojure")) {
                clojure = true;

                break;
            }
        }

        if (scala) {
            Properties props = new Properties();

            try {
                props.load(getClass().getResourceAsStream("/library.properties"));

                return "Scala ver. " + props.getProperty("version.number", "<unknown>");
            }
            catch (Throwable ignore) {
                return "Scala ver. <unknown>";
            }
        }

        // How to get Groovy and Clojure version at runtime?!?
        return groovy ? "Groovy" : clojure ? "Clojure" : U.jdkName() + " ver. " + U.jdkVersion();
    }

    /**
     * Stops grid instance.
     *
     * @param cancel Whether or not to cancel running jobs.
     */
    public void stop(boolean cancel) {
        // Make sure that thread stopping grid is not interrupted.
        boolean interrupted = Thread.interrupted();

        try {
            stop0(cancel);
        }
        finally {
            if (interrupted)
                Thread.currentThread().interrupt();
        }
    }

    /**
     * @param cancel Whether or not to cancel running jobs.
     */
    private void stop0(boolean cancel) {
        String nid = getLocalNodeId().toString().toUpperCase();
        String nid8 = U.id8(getLocalNodeId()).toUpperCase();

        gw.compareAndSet(null, new GridKernalGatewayImpl(gridName));

        GridKernalGateway gw = this.gw.get();

        if (stopGuard.compareAndSet(false, true)) {
            // Only one thread is allowed to perform stop sequence.
            boolean firstStop = false;

            GridKernalState state = gw.getState();

            if (state == STARTED)
                firstStop = true;
            else if (state == STARTING)
                U.warn(log, "Attempt to stop starting grid. This operation " +
                    "cannot be guaranteed to be successful.");

            if (firstStop) {
                // Notify lifecycle beans.
                if (log.isDebugEnabled())
                    log.debug("Notifying lifecycle beans.");

                notifyLifecycleBeansEx(GridLifecycleEventType.BEFORE_GRID_STOP);
            }

            GridEmailProcessorAdapter email = ctx.email();

            List<GridComponent> comps = ctx.components();

            // Callback component in reverse order while kernal is still functional
            // if called in the same thread, at least.
            for (ListIterator<GridComponent> it = comps.listIterator(comps.size()); it.hasPrevious();) {
                GridComponent comp = it.previous();

                try {
                    comp.onKernalStop(cancel);
                }
                catch (Throwable e) {
                    errOnStop = true;

                    U.error(log, "Failed to pre-stop processor: " + comp, e);
                }
            }

            gw.writeLock();

            try {
                assert gw.getState() == STARTED || gw.getState() == STARTING;

                // No more kernal calls from this point on.
                gw.setState(STOPPING);

                // Cancel update notification timer.
                if (updateNtfTimer != null)
                    updateNtfTimer.cancel();

                if (starveTimer != null)
                    starveTimer.cancel();

                // Cancel license timer.
                if (licTimer != null)
                    licTimer.cancel();

                // Cancel metrics log timer.
                if (metricsLogTimer != null)
                    metricsLogTimer.cancel();

                // Clear node local store.
                nodeLoc.clear();

                if (log.isDebugEnabled())
                    log.debug("Grid " + (gridName == null ? "" : '\'' + gridName + "' ") + "is stopping.");
            }
            finally {
                gw.writeUnlock();
            }

            // Unregister MBeans.
            if (!(
                unregisterMBean(pubExecSvcMBean) &
                    unregisterMBean(sysExecSvcMBean) &
                    unregisterMBean(mgmtExecSvcMBean) &
                    unregisterMBean(p2PExecSvcMBean) &
                    unregisterMBean(kernalMBean) &
                    unregisterMBean(locNodeMBean) &
                    unregisterMBean(restExecSvcMBean)
            ))
                errOnStop = false;

            // Stop components in reverse order.
            for (ListIterator<GridComponent> it = comps.listIterator(comps.size()); it.hasPrevious();) {
                GridComponent comp = it.previous();

                try {
                    comp.stop(cancel);

                    if (log.isDebugEnabled())
                        log.debug("Component stopped: " + comp);
                }
                catch (Throwable e) {
                    errOnStop = true;

                    U.error(log, "Failed to stop component (ignoring): " + comp, e);
                }
            }

            // Stops lifecycle aware components.
            U.stopLifecycleAware(log, lifecycleAwares(cfg));

            // Lifecycle notification.
            notifyLifecycleBeansEx(GridLifecycleEventType.AFTER_GRID_STOP);

            // Clean internal class/classloader caches to avoid stopped contexts held in memory.
            GridOptimizedMarshaller.clearCache();
            GridMarshallerExclusions.clearCache();

            gw.writeLock();

            try {
                gw.setState(STOPPED);
            }
            finally {
                gw.writeUnlock();
            }

            // Ack stop.
            if (log.isQuiet()) {
                if (!errOnStop)
                    U.quiet(false, "GridGain node stopped OK [uptime=" +
                        X.timeSpan2HMSM(U.currentTimeMillis() - startTime) + ']');
                else
                    U.quiet(true, "GridGain node stopped wih ERRORS [uptime=" +
                        X.timeSpan2HMSM(U.currentTimeMillis() - startTime) + ']');
            }

            if (log.isInfoEnabled())
                if (!errOnStop) {
                    String ack = "GridGain ver. " + COMPOUND_VER + '#' + BUILD_TSTAMP_STR + "-sha1:" + REV_HASH +
                        " stopped OK";

                    String dash = U.dash(ack.length());

                    log.info(NL + NL +
                        ">>> " + dash + NL +
                        ">>> " + ack + NL +
                        ">>> " + dash + NL +
                        ">>> Grid name: " + gridName + NL +
                        ">>> Grid uptime: " + X.timeSpan2HMSM(U.currentTimeMillis() - startTime) +
                        NL +
                        NL);
                }
                else {
                    String ack = "GridGain ver. " + COMPOUND_VER + '#' + BUILD_TSTAMP_STR + "-sha1:" + REV_HASH +
                        " stopped with ERRORS";

                    String dash = U.dash(ack.length());

                    log.info(NL + NL +
                        ">>> " + ack + NL +
                        ">>> " + dash + NL +
                        ">>> Grid name: " + gridName + NL +
                        ">>> Grid uptime: " + X.timeSpan2HMSM(U.currentTimeMillis() - startTime) +
                        NL +
                        ">>> See log above for detailed error message." + NL +
                        ">>> Note that some errors during stop can prevent grid from" + NL +
                        ">>> maintaining correct topology since this node may have" + NL +
                        ">>> not exited grid properly." + NL +
                        NL);
                }

            // Send node start email notification, if enabled.
            if (isSmtpEnabled() && isAdminEmailsSet() && cfg.isLifeCycleEmailNotification()) {
                String errOk = errOnStop ? "with ERRORS" : "OK";

                String headline = "GridGain ver. " + COMPOUND_VER + '#' + BUILD_TSTAMP_STR +
                    " stopped " + errOk + ":";
                String subj = "GridGain node stopped " + errOk + ": " + nid8;

                GridProductLicense lic = ctx.license() != null ? ctx.license().license() : null;

                String body =
                    headline + NL + NL +
                    "----" + NL +
                    "GridGain ver. " + COMPOUND_VER + '#' + BUILD_TSTAMP_STR + "-sha1:" + REV_HASH + NL +
                    "Grid name: " + gridName + NL +
                    "Node ID: " + nid + NL +
                    "Node uptime: " + X.timeSpan2HMSM(U.currentTimeMillis() - startTime) + NL;

                if (lic != null) {
                    body +=
                        "License ID: " + lic.id().toString().toUpperCase() + NL +
                        "Licensed to: " + lic.userOrganization() + NL;
                }
                else
                    assert !ENT;

                body +=
                    "----" + NL +
                    NL +
                    "NOTE:" + NL +
                    "This message is sent automatically to all configured admin emails." + NL +
                    "To change this behavior use 'lifeCycleEmailNotify' grid configuration property.";

                if (errOnStop)
                    body +=
                        NL + NL +
                            "NOTE:" + NL +
                            "See node's log for detailed error message." + NL +
                            "Some errors during stop can prevent grid from" + NL +
                            "maintaining correct topology since this node may " + NL +
                            "have not exited grid properly.";

                body +=
                    NL + NL +
                        "| " + SITE + NL +
                        "| support@gridgain.com" + NL;

                if (email != null) {
                    try {
                        email.sendNow(subj,
                            body,
                            false,
                            Arrays.asList(cfg.getAdminEmails()));
                    }
                    catch (GridException e) {
                        U.error(log, "Failed to send lifecycle email notification.", e);
                    }
                }
            }
        }
        else {
            // Proper notification.
            if (log.isDebugEnabled()) {
                if (gw.getState() == STOPPED)
                    log.debug("Grid is already stopped. Nothing to do.");
                else
                    log.debug("Grid is being stopped by another thread. Aborting this stop sequence " +
                        "allowing other thread to finish.");
            }
        }
    }

    /**
     * USED ONLY FOR TESTING.
     *
     * @param <K> Key type.
     * @param <V> Value type.
     * @return Internal cache instance.
     */
    /*@java.test.only*/
    public <K, V> GridCacheAdapter<K, V> internalCache() {
        return internalCache(null);
    }

    /**
     * USED ONLY FOR TESTING.
     *
     * @param name Cache name.
     * @param <K>  Key type.
     * @param <V>  Value type.
     * @return Internal cache instance.
     */
    /*@java.test.only*/
    public <K, V> GridCacheAdapter<K, V> internalCache(@Nullable String name) {
        return ctx.cache().internalCache(name);
    }

    /**
     * It's intended for use by internal marshalling implementation only.
     *
     * @return Kernal context.
     */
    public GridKernalContext context() {
        return ctx;
    }

    /**
     * Prints all system properties in debug mode.
     */
    private void ackSystemProperties() {
        assert log != null;

        if (log.isDebugEnabled())
            for (Object key : U.asIterable(System.getProperties().keys()))
                log.debug("System property [" + key + '=' + System.getProperty((String) key) + ']');
    }

    /**
     * Prints all user attributes in info mode.
     */
    private void logNodeUserAttributes() {
        assert log != null;

        if (log.isInfoEnabled())
            for (Map.Entry<?, ?> attr : cfg.getUserAttributes().entrySet())
                log.info("Local node user attribute [" + attr.getKey() + '=' + attr.getValue() + ']');
    }

    /**
     * Prints all environment variables in debug mode.
     */
    private void ackEnvironmentVariables() {
        assert log != null;

        if (log.isDebugEnabled())
            for (Map.Entry<?, ?> envVar : System.getenv().entrySet())
                log.debug("Environment variable [" + envVar.getKey() + '=' + envVar.getValue() + ']');
    }

    /**
     * Acks daemon mode status.
     */
    private void ackDaemon() {
        assert log != null;

        if (log.isInfoEnabled())
            log.info("Daemon mode: " + (isDaemon() ? "on" : "off"));
    }

    /**
     *
     * @return {@code True} is this node is daemon.
     */
    private boolean isDaemon() {
        assert cfg != null;

        return cfg.isDaemon() || "true".equalsIgnoreCase(System.getProperty(GG_DAEMON));
    }

    /**
     * Whether or not remote JMX management is enabled for this node. Remote JMX management is
     * enabled when the following system property is set:
     * <ul>
     *     <li>{@code com.sun.management.jmxremote}</li>
     * </ul>
     *
     * @return {@code True} if remote JMX management is enabled - {@code false} otherwise.
     */
    @Override public boolean isJmxRemoteEnabled() {
        return System.getProperty("com.sun.management.jmxremote") != null;
    }

    /**
     * Whether or not node restart is enabled. Node restart us supported when this node was started
     * with {@code bin/ggstart.{sh|bat}} script using {@code -r} argument. Node can be
     * programmatically restarted using {@link GridGain#restart(boolean)}} method.
     *
     * @return {@code True} if restart mode is enabled, {@code false} otherwise.
     * @see GridGain#restart(boolean)
     */
    @Override public boolean isRestartEnabled() {
        return System.getProperty(GG_SUCCESS_FILE) != null;
    }

    /**
     * Whether or not SMTP is configured. Note that SMTP is considered configured if
     * SMTP host is provided in configuration (see {@link GridConfiguration#getSmtpHost()}.
     * <p>
     * If SMTP is not configured all emails notifications will be disabled.
     *
     * @return {@code True} if SMTP is configured - {@code false} otherwise.
     * @see GridConfiguration#getSmtpFromEmail()
     * @see GridConfiguration#getSmtpHost()
     * @see GridConfiguration#getSmtpPassword()
     * @see GridConfiguration#getSmtpPort()
     * @see GridConfiguration#getSmtpUsername()
     * @see GridConfiguration#isSmtpSsl()
     * @see GridConfiguration#isSmtpStartTls()
     * @see #sendAdminEmailAsync(String, String, boolean)
     */
    @Override public boolean isSmtpEnabled() {
        assert cfg != null;

        return cfg.getSmtpHost() != null;
    }

    /**
     * Prints all configuration properties in info mode and SPIs in debug mode.
     */
    private void ackSpis() {
        assert log != null;

        if (log.isDebugEnabled()) {
            log.debug("+-------------+");
            log.debug("START SPI LIST:");
            log.debug("+-------------+");
            log.debug("Grid checkpoint SPI     : " + Arrays.toString(cfg.getCheckpointSpi()));
            log.debug("Grid collision SPI      : " + cfg.getCollisionSpi());
            log.debug("Grid communication SPI  : " + cfg.getCommunicationSpi());
            log.debug("Grid deployment SPI     : " + cfg.getDeploymentSpi());
            log.debug("Grid discovery SPI      : " + cfg.getDiscoverySpi());
            log.debug("Grid event storage SPI  : " + cfg.getEventStorageSpi());
            log.debug("Grid failover SPI       : " + Arrays.toString(cfg.getFailoverSpi()));
            log.debug("Grid load balancing SPI : " + Arrays.toString(cfg.getLoadBalancingSpi()));
            log.debug("Grid authentication SPI : " + cfg.getAuthenticationSpi());
            log.debug("Grid secure session SPI : " + cfg.getSecureSessionSpi());
            log.debug("Grid swap space SPI     : " + cfg.getSwapSpaceSpi());
        }
    }

    /**
     *
     */
    private void ackCacheConfiguration() {
        GridCacheConfiguration[] cacheCfgs = cfg.getCacheConfiguration();

        if (cacheCfgs == null || cacheCfgs.length == 0)
            U.warn(log, "Cache is not configured - in-memory data grid is off.");
        else {
            SB sb = new SB();

            for (GridCacheConfiguration c : cacheCfgs) {
                String name = c.getName();

                if (name == null)
                    name = "<default>";

                sb.a("'").a(name).a("', ");
            }

            String names = sb.toString();

            U.log(log, "Configured caches [" + names.substring(0, names.length() - 2) + ']');
        }
    }

    /**
     *
     */
    private void ackP2pConfiguration() {
        assert cfg != null;

        if (cfg.isPeerClassLoadingEnabled())
            U.warn(
                log,
                "Peer class loading is enabled (disable it in production for performance and " +
                    "deployment consistency reasons)",
                "Peer class loading is enabled (disable it for better performance)"
            );
    }

    /**
     * Prints security status.
     *
     * @param ctx Kernal context.
     */
    private void ackSecurity(GridKernalContext ctx) {
        assert log != null;

        if (log.isInfoEnabled())
            log.info("Security status [authentication=" + onOff(ctx.security().securityEnabled()) + ", " +
                "secure-session=" + onOff(ctx.secureSession().securityEnabled()) + ']');
    }

    /**
     * Prints out SMTP configuration.
     */
    private void ackSmtpConfiguration() {
        assert log != null;

        String host = cfg.getSmtpHost();

        boolean ssl = cfg.isSmtpSsl();
        int port = cfg.getSmtpPort();

        if (host == null) {
            U.warn(log, "SMTP is not configured - email notifications are off.");

            return;
        }

        String from = cfg.getSmtpFromEmail();

        if (log.isQuiet())
            U.quiet(false, "SMTP enabled [host=" + host + ":" + port + ", ssl=" + (ssl ? "on" : "off") + ", from=" +
                from + ']');

        if (log.isInfoEnabled()) {
            String[] adminEmails = cfg.getAdminEmails();

            log.info("SMTP enabled [host=" + host + ", port=" + port + ", ssl=" + ssl + ", from=" + from + ']');
            log.info("Admin emails: " + (!isAdminEmailsSet() ? "N/A" : Arrays.toString(adminEmails)));
        }

        if (!isAdminEmailsSet())
            U.warn(log, "Admin emails are not set - automatic email notifications are off.");
    }

    /**
     * Tests whether or not admin emails are set.
     *
     * @return {@code True} if admin emails are set and not empty.
     */
    private boolean isAdminEmailsSet() {
        assert cfg != null;

        String[] a = cfg.getAdminEmails();

        return a != null && a.length > 0;
    }

    /**
     * Prints out VM arguments and GRIDGAIN_HOME in info mode.
     *
     * @param rtBean Java runtime bean.
     */
    private void ackVmArguments(RuntimeMXBean rtBean) {
        assert log != null;

        // Ack GRIDGAIN_HOME and VM arguments.
        if (log.isInfoEnabled()) {
            log.info("GRIDGAIN_HOME=" + cfg.getGridGainHome());
            log.info("VM arguments: " + rtBean.getInputArguments());
        }
    }

    /**
     * Prints out class paths in debug mode.
     *
     * @param rtBean Java runtime bean.
     */
    private void ackClassPaths(RuntimeMXBean rtBean) {
        assert log != null;

        // Ack all class paths.
        if (log.isDebugEnabled()) {
            log.debug("Boot class path: " + rtBean.getBootClassPath());
            log.debug("Class path: " + rtBean.getClassPath());
            log.debug("Library path: " + rtBean.getLibraryPath());
        }
    }

    /**
     * @param cfg Grid configuration.
     * @return Components provided in configuration which can implement {@link GridLifecycleAware} interface.
     */
    private Iterable<Object> lifecycleAwares(GridConfiguration cfg) {
        Collection<Object> objs = new ArrayList<>();

        if (!F.isEmpty(cfg.getLifecycleBeans()))
            F.copy(objs, cfg.getLifecycleBeans());

        if (!F.isEmpty(cfg.getSegmentationResolvers()))
            F.copy(objs, cfg.getSegmentationResolvers());

        F.copy(objs, cfg.getClientMessageInterceptor(), cfg.getRestTcpSslContextFactory(),
            cfg.getMarshaller(), cfg.getGridLogger(), cfg.getMBeanServer());

        return objs;
    }

    /** {@inheritDoc} */
    @Override public GridConfiguration configuration() {
        return cfg;
    }

    /** {@inheritDoc} */
    @Override public GridLogger log() {
        guard();

        try {
            return log;
        }
        finally {
            unguard();
        }
    }

    /** {@inheritDoc} */
    @Override public boolean removeCheckpoint(String key) {
        A.notNull(key, "key");

        guard();

        try {
            return ctx.checkpoint().removeCheckpoint(key);
        }
        finally {
            unguard();
        }
    }

    /** {@inheritDoc} */
    @Override public boolean pingNode(String nodeId) {
        A.notNull(nodeId, "nodeId");

        return pingNode(UUID.fromString(nodeId));
    }

    /** {@inheritDoc} */
    @Override public Collection<GridNode> topology(long topVer) {
        guard();

        try {
            return ctx.discovery().topology(topVer);
        }
        finally {
            unguard();
        }
    }

    /** {@inheritDoc} */
    @Override public long topologyVersion() {
        guard();

        try {
            return ctx.discovery().topologyVersion();
        }
        finally {
            unguard();
        }
    }

    /** {@inheritDoc} */
    @Override public void undeployTaskFromGrid(String taskName) throws JMException {
        A.notNull(taskName, "taskName");

        try {
            compute().undeployTask(taskName);
        }
        catch (GridException e) {
            throw U.jmException(e);
        }
    }

    /** {@inheritDoc} */
    @SuppressWarnings("unchecked")
    @Override public String executeTask(String taskName, String arg) throws JMException {
        try {
            return compute().<String, String>execute(taskName, arg).get();
        }
        catch (GridException e) {
            throw U.jmException(e);
        }
    }

    /**
     * Schedule sending of given email to all configured admin emails. If no admin emails are configured this
     * method is no-op. If SMTP is not configured this method is no-op.
     * <p>
     * Note that this method returns immediately with the future and all emails will be sent asynchronously
     * in a different thread. If email queue is full or sending has failed - the email will be lost.
     * Email queue can fill up if rate of scheduling emails is greater than the rate of SMTP sending.
     * <p>
     * Implementation is not performing any throttling and it is responsibility of the caller to properly
     * throttle the emails, if necessary.
     *
     * @param subj Subject of the email.
     * @param body Body of the email.
     * @param html If {@code true} the email body will have MIME {@code html} subtype.
     * @return Email's future. You can use this future to check on the status of the email. If future
     *      completes ok and its result value is {@code true} email was successfully sent. In all
     *      other cases - sending process has failed.
     * @see #isSmtpEnabled()
     * @see GridConfiguration#getAdminEmails()
     */
    @Override public GridFuture<Boolean> sendAdminEmailAsync(String subj, String body, boolean html) {
        A.notNull(subj, "subj");
        A.notNull(body, "body");

        if (isSmtpEnabled() && isAdminEmailsSet()) {
            guard();

            try {
                return ctx.email().schedule(subj, body, html, Arrays.asList(cfg.getAdminEmails()));
            }
            finally {
                unguard();
            }
        }
        else
            return new GridFinishedFuture<>(ctx, false);
    }

    /** {@inheritDoc} */
    @Override public boolean pingNodeByAddress(String host) {
        guard();

        try {
            for (GridNode n : nodes())
                if (n.addresses().contains(host))
                    return ctx.discovery().pingNode(n.id());

            return false;
        }
        finally {
            unguard();
        }
    }

    /** {@inheritDoc} */
    @Override public GridNode localNode() {
        guard();

        try {
            GridNode node = ctx.discovery().localNode();

            assert node != null;

            return node;
        }
        finally {
            unguard();
        }
    }

    /** {@inheritDoc} */
    @SuppressWarnings({"unchecked"})
    @Override public <K, V> GridNodeLocalMap<K, V> nodeLocalMap() {
        guard();

        try {
            return nodeLoc;
        }
        finally {
            unguard();
        }
    }

    /** {@inheritDoc} */
    @Override public boolean pingNode(UUID nodeId) {
        A.notNull(nodeId, "nodeId");

        guard();

        try {
            return ctx.discovery().pingNode(nodeId);
        }
        finally {
            unguard();
        }
    }

    /** {@inheritDoc} */
    @Override public GridFuture<Collection<GridTuple3<String, Boolean, String>>> startNodes(File file, boolean restart,
        int timeout, int maxConn) throws GridException {
        A.notNull(file, "file");
        A.ensure(file.exists(), "file doesn't exist.");
        A.ensure(file.isFile(), "file is a directory.");

        GridBiTuple<Collection<Map<String, Object>>, Map<String, Object>> t = parseFile(file);

        return startNodes(t.get1(), t.get2(), restart, timeout, maxConn);
    }

    /** {@inheritDoc} */
    @Override public GridFuture<Collection<GridTuple3<String, Boolean, String>>> startNodes(
        Collection<Map<String, Object>> hosts, @Nullable Map<String, Object> dflts, boolean restart, int timeout,
        int maxConn) throws GridException {
        A.notNull(hosts, "hosts");

        guard();

        try {
            GridSshProcessor sshProcessor = GridComponentType.SSH.create(false);

            Map<String, Collection<GridRemoteStartSpecification>> specsMap = specifications(hosts, dflts);

            Map<String, ConcurrentLinkedQueue<GridNodeCallable>> runMap = new HashMap<>();

            int nodeCallCnt = 0;

            for (String host : specsMap.keySet()) {
                InetAddress addr;

                try {
                    addr = InetAddress.getByName(host);
                }
                catch (UnknownHostException e) {
                    throw new GridException("Invalid host name: " + host, e);
                }

                Collection<? extends GridNode> neighbors = null;

                if (addr.isLoopbackAddress())
                    neighbors = neighbors();
                else {
                    for (Collection<GridNode> p : U.neighborhood(nodes()).values()) {
                        GridNode node = F.first(p);

                        if (node.<String>attribute(ATTR_IPS).contains(addr.getHostAddress())) {
                            neighbors = p;

                            break;
                        }
                    }
                }

                int startIdx = 1;

                if (neighbors != null) {
                    if (restart && !neighbors.isEmpty()) {
                        try {
                            forNodes(neighbors).compute().execute(GridKillTask.class, false).get();
                        }
                        catch (GridEmptyProjectionException ignored) {
                            // No-op, nothing to restart.
                        }
                    }
                    else
                        startIdx = neighbors.size() + 1;
                }

                ConcurrentLinkedQueue<GridNodeCallable> nodeRuns = new ConcurrentLinkedQueue<>();

                runMap.put(host, nodeRuns);

                for (GridRemoteStartSpecification spec : specsMap.get(host)) {
                    assert spec.host().equals(host);

                    for (int i = startIdx; i <= spec.nodes(); i++) {
                        nodeRuns.add(sshProcessor.nodeStartCallable(spec, timeout));

                        nodeCallCnt++;
                    }
                }
            }

            // If there is nothing to start, return finished future with empty result.
            if (nodeCallCnt == 0)
                return new GridFinishedFuture<Collection<GridTuple3<String, Boolean, String>>>(
                    ctx, Collections.<GridTuple3<String, Boolean, String>>emptyList());

            // Exceeding max line width for readability.
            GridCompoundFuture<GridTuple3<String, Boolean, String>, Collection<GridTuple3<String, Boolean, String>>>
                fut = new GridCompoundFuture<>(
                    ctx,
                    CU.<GridTuple3<String, Boolean, String>>objectsReducer()
                );

            AtomicInteger cnt = new AtomicInteger(nodeCallCnt);

            // Limit maximum simultaneous connection number per host.
            for (ConcurrentLinkedQueue<GridNodeCallable> queue : runMap.values()) {
                for (int i = 0; i < maxConn; i++) {
                    if (!runNextNodeCallable(queue, fut, cnt))
                        break;
                }
            }

            return fut;
        }
        finally {
            unguard();
        }
    }

    /** {@inheritDoc} */
    @Nullable @Override public ExecutorService drPool() {
        return drPool;
    }

    /**
     * Gets the all grid nodes that reside on the same physical computer as local grid node.
     * Local grid node is excluded.
     * <p>
     * Detection of the same physical computer is based on comparing set of network interface MACs.
     * If two nodes have the same set of MACs, GridGain considers these nodes running on the same
     * physical computer.
     * @return Grid nodes that reside on the same physical computer as local grid node.
     */
    private Collection<GridNode> neighbors() {
        Collection<GridNode> neighbors = new ArrayList<>(1);

        String macs = localNode().attribute(ATTR_MACS);

        assert macs != null;

        for (GridNode n : forOthers(localNode()).nodes()) {
            if (macs.equals(n.attribute(ATTR_MACS)))
                neighbors.add(n);
        }

        return neighbors;
    }

    /**
     * Runs next callable from host node start queue.
     *
     * @param queue Queue of tasks to poll from.
     * @param comp Compound future that comprise all started node tasks.
     * @param cnt Atomic counter to check if all futures are added to compound future.
     * @return {@code True} if task was started, {@code false} if queue was empty.
     */
    private boolean runNextNodeCallable(final ConcurrentLinkedQueue<GridNodeCallable> queue,
        final GridCompoundFuture<GridTuple3<String, Boolean, String>,
        Collection<GridTuple3<String, Boolean, String>>> comp, final AtomicInteger cnt) {
        GridNodeCallable call = queue.poll();

        if (call == null)
            return false;

        GridFuture<GridTuple3<String, Boolean, String>> fut = ctx.closure().callLocalSafe(call, true);

        comp.add(fut);

        if (cnt.decrementAndGet() == 0)
            comp.markInitialized();

        fut.listenAsync(new CI1<GridFuture<GridTuple3<String, Boolean, String>>>() {
            @Override public void apply(GridFuture<GridTuple3<String, Boolean, String>> f) {
                runNextNodeCallable(queue, comp, cnt);
            }
        });

        return true;
    }

    /** {@inheritDoc} */
    @Override public void stopNodes() throws GridException {
        guard();

        try {
            compute().execute(GridKillTask.class, false).get();
        }
        finally {
            unguard();
        }
    }

    /** {@inheritDoc} */
    @Override public void stopNodes(Collection<UUID> ids) throws GridException {
        guard();

        try {
            forNodeIds(ids).compute().execute(GridKillTask.class, false).get();
        }
        finally {
            unguard();
        }
    }

    /** {@inheritDoc} */
    @Override public void restartNodes() throws GridException {
        guard();

        try {
            compute().execute(GridKillTask.class, true).get();
        }
        finally {
            unguard();
        }
    }

    /** {@inheritDoc} */
    @Override public void restartNodes(Collection<UUID> ids) throws GridException {
        guard();

        try {
            forNodeIds(ids).compute().execute(GridKillTask.class, true).get();
        }
        finally {
            unguard();
        }
    }

    /** {@inheritDoc} */
    @Override public boolean eventUserRecordable(int type) {
        guard();

        try {
            return ctx.event().isUserRecordable(type);
        }
        finally {
            unguard();
        }
    }

    /** {@inheritDoc} */
    @Override public boolean allEventsUserRecordable(int[] types) {
        A.notNull(types, "types");

        guard();

        try {
            return ctx.event().isAllUserRecordable(types);
        }
        finally {
            unguard();
        }
    }

    /** {@inheritDoc} */
    @Override public <K, V> GridCache<K, V> cache(@Nullable String name) {
        guard();

        try {
            if (!dbUsageRegistered) {
                GridLicenseUseRegistry.onUsage(DATA_GRID, getClass());

                dbUsageRegistered = true;
            }

            return ctx.cache().publicCache(name);
        }
        finally {
            unguard();
        }
    }

    /** {@inheritDoc} */
    @Override public Collection<GridCache<?, ?>> caches() {
        guard();

        try {
            if (!dbUsageRegistered) {
                GridLicenseUseRegistry.onUsage(DATA_GRID, getClass());

                dbUsageRegistered = true;
            }

            return ctx.cache().publicCaches();
        }
        finally {
            unguard();
        }
    }

    /** {@inheritDoc} */
    @Override public <K, V> GridCache<K, V> cachex(@Nullable String name) {
        guard();

        try {
            return ctx.cache().cache(name);
        }
        finally {
            unguard();
        }
    }

    /** {@inheritDoc} */
    @Override public <K, V> GridCache<K, V> cachex() {
        guard();

        try {
            return ctx.cache().cache();
        }
        finally {
            unguard();
        }
    }

    /** {@inheritDoc} */
    @Override public Collection<GridCache<?, ?>> cachesx(GridPredicate<? super GridCache<?, ?>>[] p) {
        guard();

        try {
            return F.retain(ctx.cache().caches(), true, p);
        }
        finally {
            unguard();
        }
    }

    /** {@inheritDoc} */
    @Override public <K, V> GridDataLoader<K, V> dataLoader(@Nullable String cacheName) {
        guard();

        try {
            if (!dbUsageRegistered) {
                GridLicenseUseRegistry.onUsage(DATA_GRID, getClass());

                dbUsageRegistered = true;
            }

            return ctx.<K, V>dataLoad().dataLoader(cacheName);
        }
        finally {
            unguard();
        }
    }

    /** {@inheritDoc} */
    @Override public GridGgfs ggfs(String name) {
        A.ensure(!F.isEmpty(name), "!F.isEmpty(name)");

        guard();

        try{
            GridGgfs ggfs = ctx.ggfs().ggfs(name);

            if (ggfs == null)
                throw new IllegalArgumentException("GGFS is not configured: " + name);

            return ggfs;
        }
        finally {
            unguard();
        }
    }

    /** {@inheritDoc} */
    @Override public Collection<GridGgfs> ggfss() {
        guard();

        try{
            return ctx.ggfs().ggfss();
        }
        finally {
            unguard();
        }
    }

    /** {@inheritDoc} */
    @Override public <K> Map<GridNode, Collection<K>> mapKeysToNodes(String cacheName,
        @Nullable Collection<? extends K> keys) throws GridException {
        if (F.isEmpty(keys))
            return Collections.emptyMap();

        guard();

        try {
            return ctx.affinity().mapKeysToNodes(cacheName, keys);
        }
        finally {
            unguard();
        }
    }

    /** {@inheritDoc} */
    @Nullable @Override public <K> GridNode mapKeyToNode(String cacheName, K key) throws GridException {
        A.notNull(key, "key");

        guard();

        try {
            return ctx.affinity().mapKeyToNode(cacheName, key);
        }
        finally {
            unguard();
        }
    }

    /** {@inheritDoc} */
    @Override public void resetMetrics() {
        guard();

        try {
            ctx.jobMetric().reset();
            ctx.io().resetMetrics();
            ctx.task().resetMetrics();
        }
        finally {
            unguard();
        }
    }

    /** {@inheritDoc} */
    @Override public GridStreamer streamer(@Nullable String name) {
        guard();

        try {
            return ctx.stream().streamer(name);
        }
        finally {
            unguard();
        }
    }

    /** {@inheritDoc} */
    @Override public Collection<GridStreamer> streamers() {
        guard();

        try {
            return ctx.stream().streamers();
        }
        finally {
            unguard();
        }
    }

    /** {@inheritDoc} */
    @Override public GridProjection forLocal() {
        ctx.gateway().readLock();

        try {
            return new GridProjectionAdapter(this, ctx, null, Collections.singleton(cfg.getNodeId()));
        }
        finally {
            ctx.gateway().readUnlock();
        }
    }

    /** {@inheritDoc} */
    @Override public GridProduct product() {
        return ctx.product();
    }

    /** {@inheritDoc} */
    @Override public GridScheduler scheduler() {
        return scheduler;
    }

    /** {@inheritDoc} */
    @Override public GridSecurity security() {
        if (!ctx.isEnterprise())
            throw new UnsupportedOperationException("Security interface available in Enterprise edition only.");

        return security;
    }

    /** {@inheritDoc} */
    @Override public GridDr dr() {
        return ctx.dr().dr();
    }

    /** {@inheritDoc} */
    @Override public Collection<String> compatibleVersions() {
        return compatibleVers;
    }

    /** {@inheritDoc} */
    @Override public long licenseGracePeriodLeft() {
        return ctx.license().gracePeriodLeft();
    }

    /** {@inheritDoc} */
    @Override public void close() throws GridException {
        GridGain.stop(gridName, true);
    }

    /**
     * Creates grid component which has different implementations for enterprise and open source versions.
     * For such components following convention is used:
     * <ul>
     *     <li>component has an interface (org.gridgain.xxx.GridXXXComponent)</li>
     *     <li>there are two component implementations in the subpackages 'ent' and 'os' where
     *     component implementations are named correspondingly GridEntXXXComponent and GridOSXXXComponent</li>
     *     <li>component implementation has public constructor with single parameter {@link GridKernalContext}</li>
     * </ul>
     * This method first tries to find component implementation from 'ent' package, if it is not found it
     * uses implementation from 'os' subpackage.
     *
     * @param cls Component interface.
     * @param ctx Kernal context.
     * @return Created component.
     * @throws GridException If failed to create component.
     */
    private static <T extends GridComponent> T createComponent(Class<T> cls, GridKernalContext ctx)
        throws GridException {
        assert cls.isInterface() : cls;
        assert cls.getSimpleName().startsWith("Grid") : cls;

        Class<T> implCls = null;

        try {
            implCls = (Class<T>)Class.forName(enterpriseClassName(cls));
        }
        catch (ClassNotFoundException ignore) {
            // No-op.
        }

        if (implCls == null) {
            try {
                implCls = (Class<T>)Class.forName(openSourceClassName(cls));
            }
            catch (ClassNotFoundException ignore) {
                // No-op.
            }
        }

        if (implCls == null)
            throw new GridException("Failed to find component implementation: " + cls.getName());

        if (!cls.isAssignableFrom(implCls))
            throw new GridException("Component implementation does not implement component interface " +
                "[component=" + cls.getName() + ", implementation=" + implCls.getName() + ']');

        Constructor<T> constructor;

        try {
            constructor = implCls.getConstructor(GridKernalContext.class);
        }
        catch (NoSuchMethodException e) {
            throw new GridException("Component does not have expected constructor: " + implCls.getName(), e);
        }

        try {
            return constructor.newInstance(ctx);
        }
        catch (ReflectiveOperationException e) {
            throw new GridException("Failed to create component [component=" + cls.getName() +
                ", implementation=" + implCls.getName() + ']', e);
        }
    }

    /**
     * @param cls Component interface.
     * @return Name of component implementation class for enterprise edition.
     */
    private static String enterpriseClassName(Class<?> cls) {
        return cls.getPackage().getName() + ".ent." + cls.getSimpleName().replace("Grid", "GridEnt");
    }

    /**
     * @param cls Component interface.
     * @return Name of component implementation class for open source edition.
     */
    private static String openSourceClassName(Class<?> cls) {
        return cls.getPackage().getName() + ".os." + cls.getSimpleName().replace("Grid", "GridOs");
    }

    /** {@inheritDoc} */
    @Override public String toString() {
        return S.toString(GridKernal.class, this);
    }
}<|MERGE_RESOLUTION|>--- conflicted
+++ resolved
@@ -206,13 +206,8 @@
     /**
      * @param rsrcCtx Optional Spring application context.
      */
-<<<<<<< HEAD
     public GridKernal(@Nullable GridSpringResourceContext rsrcCtx) {
-        super(null, null, (GridPredicate<GridNode>)null);
-=======
-    public GridKernal(@Nullable ApplicationContext springCtx) {
         super(null, null, null, (GridPredicate<GridNode>)null);
->>>>>>> fe245b2e
 
         this.rsrcCtx = rsrcCtx;
 
