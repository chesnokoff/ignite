<?xml version="1.0" encoding="UTF-8"?>

<!--
    Licensed to the Apache Software Foundation (ASF) under one or more
    contributor license agreements.  See the NOTICE file distributed with
    this work for additional information regarding copyright ownership.
    The ASF licenses this file to You under the Apache License, Version 2.0
    (the "License"); you may not use this file except in compliance with
    the License.  You may obtain a copy of the License at

         http://www.apache.org/licenses/LICENSE-2.0

    Unless required by applicable law or agreed to in writing, software
    distributed under the License is distributed on an "AS IS" BASIS,
    WITHOUT WARRANTIES OR CONDITIONS OF ANY KIND, either express or implied.
    See the License for the specific language governing permissions and
    limitations under the License.
-->

<!--
    Ignite Spring configuration file to startup grid cache.
-->
<beans xmlns="http://www.springframework.org/schema/beans"
       xmlns:xsi="http://www.w3.org/2001/XMLSchema-instance"
       xmlns:util="http://www.springframework.org/schema/util"
       xsi:schemaLocation="
        http://www.springframework.org/schema/beans
        http://www.springframework.org/schema/beans/spring-beans.xsd
        http://www.springframework.org/schema/util
        http://www.springframework.org/schema/util/spring-util.xsd">
    <import resource="cache-test-default.xml"/>

<<<<<<< HEAD
    <bean parent="grid.cfg"/>
=======
        <property name="includeEventTypes">
            <util:constant static-field="org.apache.ignite.events.EventType.EVTS_CACHE"/>
        </property>

        <property name="cacheConfiguration">
            <list>
                <bean parent="cache-template">
                    <property name="name" value="local"/>
                    <property name="cacheMode" value="LOCAL"/>
                    <property name="atomicityMode" value="TRANSACTIONAL"/>
                </bean>

                <bean parent="cache-template">
                    <property name="name" value="local_atomic"/>
                    <property name="cacheMode" value="LOCAL"/>
                    <property name="atomicityMode" value="ATOMIC"/>
                </bean>

                <bean parent="cache-template">
                    <property name="name" value="partitioned"/>
                    <property name="cacheMode" value="PARTITIONED"/>
                    <property name="atomicityMode" value="TRANSACTIONAL"/>
                </bean>

                <bean parent="cache-template">
                    <property name="name" value="partitioned2"/>
                    <property name="cacheMode" value="PARTITIONED"/>
                    <property name="atomicityMode" value="TRANSACTIONAL"/>
                </bean>

                <bean parent="cache-template">
                    <property name="name" value="partitioned_atomic"/>
                    <property name="cacheMode" value="PARTITIONED"/>
                    <property name="atomicityMode" value="ATOMIC"/>
                    <property name="atomicWriteOrderMode" value="PRIMARY"/>
                </bean>

                <bean parent="cache-template">
                    <property name="name" value="partitioned_near"/>
                    <property name="cacheMode" value="PARTITIONED"/>
                    <property name="atomicityMode" value="TRANSACTIONAL"/>
                    <property name="nearConfiguration">
                        <bean class="org.apache.ignite.configuration.NearCacheConfiguration" />
                    </property>
                </bean>

                <bean parent="cache-template">
                    <property name="name" value="partitioned_atomic_near"/>
                    <property name="cacheMode" value="PARTITIONED"/>
                    <property name="atomicityMode" value="ATOMIC"/>
                    <property name="atomicWriteOrderMode" value="PRIMARY"/>
                    <property name="nearConfiguration">
                        <bean class="org.apache.ignite.configuration.NearCacheConfiguration" />
                    </property>
                </bean>

                <bean parent="cache-template">
                    <property name="name" value="replicated"/>
                    <property name="cacheMode" value="REPLICATED"/>
                    <property name="atomicityMode" value="TRANSACTIONAL"/>
                </bean>

                <bean parent="cache-template">
                    <property name="name" value="replicated_atomic"/>
                    <property name="cacheMode" value="REPLICATED"/>
                    <property name="atomicityMode" value="ATOMIC"/>
                    <property name="atomicWriteOrderMode" value="PRIMARY"/>
                </bean>
            </list>
        </property>

        <property name="discoverySpi">
            <bean class="org.apache.ignite.spi.discovery.tcp.TcpDiscoverySpi">
                <property name="ipFinder">
                    <bean class="org.apache.ignite.spi.discovery.tcp.ipfinder.vm.TcpDiscoveryVmIpFinder">
                        <property name="addresses">
                            <list>
                                <!-- In distributed environment, replace with actual host IP address. -->
                                <value>127.0.0.1:47500..47501</value>
                            </list>
                        </property>
                    </bean>
                </property>
                <property name="socketTimeout" value="300" />
            </bean>
        </property>

        <property name="transactionConfiguration">
            <bean class="org.apache.ignite.configuration.TransactionConfiguration">
                <property name="txSerializableEnabled" value="true"/>
            </bean>
        </property>
    </bean>

    <bean id="cache-template" abstract="true" class="org.apache.ignite.configuration.CacheConfiguration">
        <property name="rebalanceMode" value="SYNC"/>
        <property name="writeSynchronizationMode" value="FULL_SYNC"/>
        <property name="swapEnabled" value="true"/>
        <property name="backups" value="1"/>
        <property name="eagerTtl" value="true"/>
    </bean>
>>>>>>> b43dd2bb
</beans><|MERGE_RESOLUTION|>--- conflicted
+++ resolved
@@ -30,109 +30,5 @@
         http://www.springframework.org/schema/util/spring-util.xsd">
     <import resource="cache-test-default.xml"/>
 
-<<<<<<< HEAD
-    <bean parent="grid.cfg"/>
-=======
-        <property name="includeEventTypes">
-            <util:constant static-field="org.apache.ignite.events.EventType.EVTS_CACHE"/>
-        </property>
-
-        <property name="cacheConfiguration">
-            <list>
-                <bean parent="cache-template">
-                    <property name="name" value="local"/>
-                    <property name="cacheMode" value="LOCAL"/>
-                    <property name="atomicityMode" value="TRANSACTIONAL"/>
-                </bean>
-
-                <bean parent="cache-template">
-                    <property name="name" value="local_atomic"/>
-                    <property name="cacheMode" value="LOCAL"/>
-                    <property name="atomicityMode" value="ATOMIC"/>
-                </bean>
-
-                <bean parent="cache-template">
-                    <property name="name" value="partitioned"/>
-                    <property name="cacheMode" value="PARTITIONED"/>
-                    <property name="atomicityMode" value="TRANSACTIONAL"/>
-                </bean>
-
-                <bean parent="cache-template">
-                    <property name="name" value="partitioned2"/>
-                    <property name="cacheMode" value="PARTITIONED"/>
-                    <property name="atomicityMode" value="TRANSACTIONAL"/>
-                </bean>
-
-                <bean parent="cache-template">
-                    <property name="name" value="partitioned_atomic"/>
-                    <property name="cacheMode" value="PARTITIONED"/>
-                    <property name="atomicityMode" value="ATOMIC"/>
-                    <property name="atomicWriteOrderMode" value="PRIMARY"/>
-                </bean>
-
-                <bean parent="cache-template">
-                    <property name="name" value="partitioned_near"/>
-                    <property name="cacheMode" value="PARTITIONED"/>
-                    <property name="atomicityMode" value="TRANSACTIONAL"/>
-                    <property name="nearConfiguration">
-                        <bean class="org.apache.ignite.configuration.NearCacheConfiguration" />
-                    </property>
-                </bean>
-
-                <bean parent="cache-template">
-                    <property name="name" value="partitioned_atomic_near"/>
-                    <property name="cacheMode" value="PARTITIONED"/>
-                    <property name="atomicityMode" value="ATOMIC"/>
-                    <property name="atomicWriteOrderMode" value="PRIMARY"/>
-                    <property name="nearConfiguration">
-                        <bean class="org.apache.ignite.configuration.NearCacheConfiguration" />
-                    </property>
-                </bean>
-
-                <bean parent="cache-template">
-                    <property name="name" value="replicated"/>
-                    <property name="cacheMode" value="REPLICATED"/>
-                    <property name="atomicityMode" value="TRANSACTIONAL"/>
-                </bean>
-
-                <bean parent="cache-template">
-                    <property name="name" value="replicated_atomic"/>
-                    <property name="cacheMode" value="REPLICATED"/>
-                    <property name="atomicityMode" value="ATOMIC"/>
-                    <property name="atomicWriteOrderMode" value="PRIMARY"/>
-                </bean>
-            </list>
-        </property>
-
-        <property name="discoverySpi">
-            <bean class="org.apache.ignite.spi.discovery.tcp.TcpDiscoverySpi">
-                <property name="ipFinder">
-                    <bean class="org.apache.ignite.spi.discovery.tcp.ipfinder.vm.TcpDiscoveryVmIpFinder">
-                        <property name="addresses">
-                            <list>
-                                <!-- In distributed environment, replace with actual host IP address. -->
-                                <value>127.0.0.1:47500..47501</value>
-                            </list>
-                        </property>
-                    </bean>
-                </property>
-                <property name="socketTimeout" value="300" />
-            </bean>
-        </property>
-
-        <property name="transactionConfiguration">
-            <bean class="org.apache.ignite.configuration.TransactionConfiguration">
-                <property name="txSerializableEnabled" value="true"/>
-            </bean>
-        </property>
-    </bean>
-
-    <bean id="cache-template" abstract="true" class="org.apache.ignite.configuration.CacheConfiguration">
-        <property name="rebalanceMode" value="SYNC"/>
-        <property name="writeSynchronizationMode" value="FULL_SYNC"/>
-        <property name="swapEnabled" value="true"/>
-        <property name="backups" value="1"/>
-        <property name="eagerTtl" value="true"/>
-    </bean>
->>>>>>> b43dd2bb
+        <bean parent="grid.cfg"/>
 </beans>