--- conflicted
+++ resolved
@@ -84,11 +84,8 @@
         <module>modules/osgi-paxlogging</module>
         <module>modules/osgi-karaf</module>
         <module>modules/osgi</module>
-<<<<<<< HEAD
-=======
         <module>modules/web/ignite-weblogic-test</module>
         <module>modules/flink</module>
->>>>>>> e1eb931b
     </modules>
 
     <profiles>
